{
  "$schema": "http://json-schema.org/draft-07/schema#",
  "description": "Configures information and tasks for a project. Docs: https://moonrepo.dev/docs/config/project",
  "type": "object",
  "properties": {
    "$schema": {
      "title": "$schema",
      "default": "https://moonrepo.dev/schemas/project.json",
      "type": "string"
    },
    "dependsOn": {
      "title": "dependsOn",
      "description": "Other projects that this project depends on.",
      "type": "array",
      "items": {
        "$ref": "#/definitions/ProjectDependsOn"
      }
    },
    "env": {
      "title": "env",
      "description": "A mapping of environment variables that will be set for all tasks within the project.",
      "type": "object",
      "additionalProperties": {
        "type": "string"
      },
      "propertyNames": {
        "type": "string"
      }
    },
    "fileGroups": {
      "title": "fileGroups",
      "description": "A mapping of group IDs to a list of file paths, globs, and environment variables, that can be referenced from tasks.",
      "type": "object",
      "additionalProperties": {
        "type": "array",
        "items": {
          "type": "string"
        }
      },
      "propertyNames": {
        "type": "string"
      }
    },
    "id": {
      "title": "id",
      "description": "Overrides the ID within the project graph, as defined in the workspace projects setting.",
      "anyOf": [
        {
          "type": "string"
        },
        {
          "type": "null"
        }
      ],
      "markdownDescription": "Overrides the ID within the project graph, as defined in the workspace `projects` setting."
    },
    "language": {
      "title": "language",
      "description": "The primary programming language of the project.",
      "default": "unknown",
      "allOf": [
        {
          "$ref": "#/definitions/LanguageType"
        }
      ]
    },
    "owners": {
      "title": "owners",
      "description": "Defines ownership of source code within the current project, by mapping file paths and globs to owners. An owner is either a user, team, or group.",
      "allOf": [
        {
          "$ref": "#/definitions/OwnersConfig"
        }
      ]
    },
    "platform": {
      "title": "platform",
      "description": "The default platform for all tasks within the project, if their platform is unknown.",
      "default": "unknown",
      "anyOf": [
        {
          "$ref": "#/definitions/PlatformType"
        },
        {
          "type": "null"
        }
      ]
    },
    "project": {
      "title": "project",
      "description": "Expanded information about the project.",
      "anyOf": [
        {
          "$ref": "#/definitions/ProjectMetadataConfig"
        },
        {
          "type": "null"
        }
      ]
    },
    "stack": {
<<<<<<< HEAD
      "description": "The technology stack of the project, for categorizing.",
      "default": "unknown",
      "anyOf": [
        {
          "$ref": "#/definitions/ProjectStack"
        },
        {
          "type": "null"
        }
      ]
    },
    "tags": {
      "description": "A list of tags that this project blongs to, for categorizing, boundary enforcement, and task inheritance.",
      "anyOf": [
        {
          "type": "array",
          "items": {
            "type": "string"
          }
        },
=======
      "title": "stack",
      "description": "The technology stack of the project, for categorizing.",
      "default": "unknown",
      "allOf": [
>>>>>>> 0580100a
        {
          "$ref": "#/definitions/ProjectStack"
        }
      ]
    },
    "tags": {
      "title": "tags",
      "description": "A list of tags that this project blongs to, for categorizing, boundary enforcement, and task inheritance.",
      "type": "array",
      "items": {
        "type": "string"
      }
    },
    "tasks": {
      "title": "tasks",
      "description": "A mapping of tasks by ID to parameters required for running the task.",
      "type": "object",
      "additionalProperties": {
        "$ref": "#/definitions/TaskConfig"
      },
      "propertyNames": {
        "type": "string"
      }
    },
    "toolchain": {
      "title": "toolchain",
      "description": "Overrides top-level toolchain settings, scoped to this project.",
      "allOf": [
        {
          "$ref": "#/definitions/ProjectToolchainConfig"
        }
      ],
      "markdownDescription": "Overrides top-level toolchain settings, scoped to this project."
    },
    "type": {
      "title": "type",
      "description": "The type of project.",
      "default": "unknown",
      "allOf": [
        {
          "$ref": "#/definitions/ProjectType"
        }
      ]
    },
    "workspace": {
      "title": "workspace",
      "description": "Overrides top-level workspace settings, scoped to this project.",
      "allOf": [
        {
          "$ref": "#/definitions/ProjectWorkspaceConfig"
        }
      ],
      "markdownDescription": "Overrides top-level workspace settings, scoped to this project."
    }
  },
  "additionalProperties": false,
  "definitions": {
    "DependencyConfig": {
      "description": "Expanded information about a project dependency.",
      "type": "object",
      "properties": {
        "id": {
          "title": "id",
          "description": "ID of the depended on project.",
          "type": "string"
        },
        "scope": {
          "title": "scope",
          "description": "Scope of the dependency relationship.",
          "default": "production",
          "allOf": [
            {
              "$ref": "#/definitions/DependencyScope"
            }
          ]
        },
        "source": {
          "title": "source",
          "description": "Source of where the dependeny came from.",
          "default": "explicit",
          "allOf": [
            {
              "$ref": "#/definitions/DependencySource"
            }
          ]
        },
        "via": {
          "title": "via",
          "description": "Metadata about the source.",
          "anyOf": [
            {
              "type": "string"
            },
            {
              "type": "null"
            }
          ]
        }
      },
      "additionalProperties": false
    },
    "DependencyScope": {
      "type": "string",
      "enum": [
        "build",
        "development",
        "peer",
        "production",
        "root"
      ]
    },
    "DependencySource": {
      "type": "string",
      "enum": [
        "explicit",
        "implicit"
      ]
    },
    "LanguageType": {
      "type": "string",
      "enum": [
        "bash",
        "batch",
        "go",
        "javascript",
        "php",
        "python",
        "ruby",
        "rust",
        "typescript",
        "unknown"
      ]
    },
    "OwnersConfig": {
      "description": "Defines ownership of source code within the current project, by mapping file paths and globs to owners. An owner is either a user, team, or group.",
      "type": "object",
      "properties": {
        "customGroups": {
          "title": "customGroups",
          "description": "Bitbucket only. A mapping of custom groups (prefixed with @@@), to a list of user and normal groups.",
          "type": "object",
          "additionalProperties": {
            "type": "array",
            "items": {
              "type": "string"
            }
          },
          "propertyNames": {
            "type": "string"
          },
          "markdownDescription": "Bitbucket only. A mapping of custom groups (prefixed with `@@@`), to a list of user and normal groups."
        },
        "defaultOwner": {
          "title": "defaultOwner",
          "description": "The default owner for paths.",
          "anyOf": [
            {
              "type": "string"
            },
            {
              "type": "null"
            }
          ],
          "markdownDescription": "The default owner for `paths`."
        },
        "optional": {
          "title": "optional",
          "description": "GitLab only. Marks the code owners section as optional.",
          "type": "boolean"
        },
        "paths": {
          "title": "paths",
          "description": "A mapping of file paths and file globs to owners. When a list, the defaultOwner is the owner, and each item is a path. When an object, the key is a path, and the value is a list of owners.",
          "allOf": [
            {
              "$ref": "#/definitions/OwnersPaths"
            }
          ],
          "markdownDescription": "A mapping of file paths and file globs to owners. When a list, the `defaultOwner` is the owner, and each item is a path. When an object, the key is a path, and the value is a list of owners."
        },
        "requiredApprovals": {
          "title": "requiredApprovals",
          "description": "Bitbucket and GitLab only. The number of approvals required for the request to be satisfied. For Bitbucket, utilizes the Check() condition. For GitLab, marks the code owners section as required.",
          "default": 1,
          "type": "number",
          "markdownDescription": "Bitbucket and GitLab only. The number of approvals required for the request to be satisfied. For Bitbucket, utilizes the `Check()` condition. For GitLab, marks the code owners section as required."
        }
      },
      "additionalProperties": false
    },
    "OwnersPaths": {
      "description": "A mapping of file paths and file globs to owners.",
      "anyOf": [
        {
          "type": "array",
          "items": {
            "type": "string"
          }
        },
        {
          "type": "object",
          "additionalProperties": {
            "type": "array",
            "items": {
              "type": "string"
            }
          },
          "propertyNames": {
            "type": "string"
          }
        }
      ]
    },
    "PlatformType": {
      "type": "string",
      "enum": [
        "bun",
        "deno",
        "node",
        "rust",
        "system",
        "unknown"
      ]
    },
    "ProjectDependsOn": {
      "description": "Expanded information about a project dependency.",
      "anyOf": [
        {
          "type": "string"
        },
        {
          "$ref": "#/definitions/DependencyConfig"
        }
      ]
    },
    "ProjectMetadataConfig": {
      "description": "Expanded information about the project.",
      "type": "object",
      "properties": {
        "channel": {
          "title": "channel",
          "description": "The Slack, Discord, etc, channel to discuss the project. Must start with a #.",
          "anyOf": [
            {
              "type": "string"
            },
            {
              "type": "null"
            }
          ],
          "markdownDescription": "The Slack, Discord, etc, channel to discuss the project. Must start with a `#`."
        },
        "description": {
          "title": "description",
          "description": "A description on what the project does, and why it exists.",
          "type": "string"
        },
        "maintainers": {
          "title": "maintainers",
          "description": "The individual maintainers of the project. The format is unspecified.",
          "type": "array",
          "items": {
            "type": "string"
          }
        },
        "name": {
          "title": "name",
          "description": "A human-readable name of the project.",
          "anyOf": [
            {
              "type": "string"
            },
            {
              "type": "null"
            }
          ],
          "markdownDescription": "A human-readable name of the project."
        },
        "owner": {
          "title": "owner",
          "description": "The owner of the project. Can be an individual, team, or organization. The format is unspecified.",
          "anyOf": [
            {
              "type": "string"
            },
            {
              "type": "null"
            }
          ]
        }
      },
      "additionalProperties": false
    },
    "ProjectStack": {
      "type": "string",
      "enum": [
        "backend",
        "frontend",
        "infrastructure",
        "systems",
        "unknown"
      ]
    },
    "ProjectToolchainCommonToolConfig": {
      "description": "Overrides top-level toolchain settings.",
      "type": "object",
      "properties": {
        "version": {
          "title": "version",
          "description": "Version of the tool this project will use.",
          "anyOf": [
            {
              "type": "string"
            },
            {
              "type": "null"
            }
          ]
        }
      },
      "additionalProperties": false,
      "markdownDescription": "Overrides top-level toolchain settings."
    },
    "ProjectToolchainConfig": {
      "description": "Overrides top-level toolchain settings, scoped to this project.",
      "type": "object",
      "properties": {
        "bun": {
          "title": "bun",
          "description": "Overrides bun settings.",
          "anyOf": [
            {
              "$ref": "#/definitions/ProjectToolchainCommonToolConfig"
            },
            {
              "type": "null"
            }
          ],
          "markdownDescription": "Overrides `bun` settings."
        },
        "deno": {
          "title": "deno",
          "description": "Overrides deno settings.",
          "anyOf": [
            {
              "$ref": "#/definitions/ProjectToolchainCommonToolConfig"
            },
            {
              "type": "null"
            }
          ],
          "markdownDescription": "Overrides `deno` settings."
        },
        "node": {
          "title": "node",
          "description": "Overrides node settings.",
          "anyOf": [
            {
              "$ref": "#/definitions/ProjectToolchainCommonToolConfig"
            },
            {
              "type": "null"
            }
          ],
          "markdownDescription": "Overrides `node` settings."
        },
        "rust": {
          "title": "rust",
          "description": "Overrides rust settings.",
          "anyOf": [
            {
              "$ref": "#/definitions/ProjectToolchainCommonToolConfig"
            },
            {
              "type": "null"
            }
          ],
          "markdownDescription": "Overrides `rust` settings."
        },
        "typescript": {
          "title": "typescript",
          "description": "Overrides typescript settings.",
          "anyOf": [
            {
              "$ref": "#/definitions/ProjectToolchainTypeScriptConfig"
            },
            {
              "type": "null"
            }
          ],
          "markdownDescription": "Overrides `typescript` settings."
        }
      },
      "additionalProperties": false,
      "markdownDescription": "Overrides top-level toolchain settings, scoped to this project."
    },
    "ProjectToolchainTypeScriptConfig": {
      "description": "Overrides top-level typescript settings.",
      "type": "object",
      "properties": {
        "disabled": {
          "title": "disabled",
          "description": "Disables all TypeScript functionality for this project.",
          "type": "boolean"
        },
        "includeProjectReferenceSources": {
          "title": "includeProjectReferenceSources",
          "description": "Appends sources of project reference to include in tsconfig.json.",
          "anyOf": [
            {
              "type": "boolean"
            },
            {
              "type": "null"
            }
          ],
          "markdownDescription": "Appends sources of project reference to `include` in `tsconfig.json`."
        },
        "includeSharedTypes": {
          "title": "includeSharedTypes",
          "description": "Appends shared types to include in tsconfig.json.",
          "anyOf": [
            {
              "type": "boolean"
            },
            {
              "type": "null"
            }
          ],
          "markdownDescription": "Appends shared types to `include` in `tsconfig.json`."
        },
        "routeOutDirToCache": {
          "title": "routeOutDirToCache",
          "description": "Updates and routes outDir in tsconfig.json to moon's cache.",
          "anyOf": [
            {
              "type": "boolean"
            },
            {
              "type": "null"
            }
          ],
          "markdownDescription": "Updates and routes `outDir` in `tsconfig.json` to moon's cache."
        },
        "syncProjectReferences": {
          "title": "syncProjectReferences",
          "description": "Syncs all project dependencies as references in tsconfig.json.",
          "anyOf": [
            {
              "type": "boolean"
            },
            {
              "type": "null"
            }
          ],
          "markdownDescription": "Syncs all project dependencies as `references` in `tsconfig.json`."
        },
        "syncProjectReferencesToPaths": {
          "title": "syncProjectReferencesToPaths",
          "description": "Syncs all project dependencies as paths in tsconfig.json.",
          "anyOf": [
            {
              "type": "boolean"
            },
            {
              "type": "null"
            }
          ],
          "markdownDescription": "Syncs all project dependencies as `paths` in `tsconfig.json`."
        }
      },
      "additionalProperties": false,
      "markdownDescription": "Overrides top-level `typescript` settings."
    },
    "ProjectType": {
      "type": "string",
      "enum": [
        "application",
        "automation",
        "configuration",
        "library",
        "scaffolding",
        "tool",
        "unknown"
      ]
    },
    "ProjectWorkspaceConfig": {
      "description": "Overrides top-level workspace settings, scoped to this project.",
      "type": "object",
      "properties": {
        "inheritedTasks": {
          "title": "inheritedTasks",
          "description": "Controls how tasks are inherited.",
          "allOf": [
            {
              "$ref": "#/definitions/ProjectWorkspaceInheritedTasksConfig"
            }
          ]
        }
      },
      "additionalProperties": false,
      "markdownDescription": "Overrides top-level workspace settings, scoped to this project."
    },
    "ProjectWorkspaceInheritedTasksConfig": {
      "description": "Controls how tasks are inherited.",
      "type": "object",
      "properties": {
        "exclude": {
          "title": "exclude",
          "description": "Excludes inheriting tasks by ID.",
          "type": "array",
          "items": {
            "type": "string"
          }
        },
        "include": {
          "title": "include",
          "description": "Only inherits tasks by ID, and ignores the rest. When not defined, inherits all matching tasks. When an empty list, inherits no tasks.",
          "anyOf": [
            {
              "type": "array",
              "items": {
                "type": "string"
              }
            },
            {
              "type": "null"
            }
          ]
        },
        "rename": {
          "title": "rename",
          "description": "Renames inherited tasks to a new ID.",
          "type": "object",
          "additionalProperties": {
            "type": "string"
          },
          "propertyNames": {
            "type": "string"
          }
        }
      },
      "additionalProperties": false
    },
    "TaskArgs": {
      "description": "Configures a command to execute, and its arguments.",
      "anyOf": [
        {
          "type": "null"
        },
        {
          "type": "string"
        },
        {
          "type": "array",
          "items": {
            "type": "string"
          }
        }
      ]
    },
    "TaskConfig": {
      "description": "Configures a task to be ran within the action pipeline.",
      "type": "object",
      "properties": {
        "args": {
          "title": "args",
          "description": "Arguments to pass to the command when it's ran. Can be defined as a string, or a list of individual arguments.",
          "allOf": [
            {
              "$ref": "#/definitions/TaskArgs"
            }
          ]
        },
        "command": {
          "title": "command",
          "description": "The command or command line to execute when the task is ran. Supports the command name, with or without arguments. Can be defined as a string, or a list of individual arguments.",
          "allOf": [
            {
              "$ref": "#/definitions/TaskArgs"
            }
          ]
        },
        "deps": {
          "title": "deps",
          "description": "Other tasks that this task depends on, and must run to completion before this task is ran. Can depend on sibling tasks, or tasks in other projects, using targets.",
          "type": "array",
          "items": {
            "$ref": "#/definitions/TaskDependency"
          }
        },
        "description": {
          "title": "description",
          "description": "A human-readable description about the task.",
          "anyOf": [
            {
              "type": "string"
            },
            {
              "type": "null"
            }
          ]
        },
        "description": {
          "description": "A human-readable description about the task.",
          "anyOf": [
            {
              "type": "string"
            },
            {
              "type": "null"
            }
          ]
        },
        "env": {
          "title": "env",
          "description": "A mapping of environment variables that will be set when the task is ran.",
          "type": "object",
          "additionalProperties": {
            "type": "string"
          },
          "propertyNames": {
            "type": "string"
          }
        },
        "extends": {
          "title": "extends",
          "description": "Extends settings from a sibling task by ID.",
          "anyOf": [
            {
              "type": "string"
            },
            {
              "type": "null"
            }
          ]
        },
        "inputs": {
          "title": "inputs",
          "description": "Inputs and sources that will mark the task as affected when comparing against touched files. When not provided, all files within the project are considered an input. When an empty list, no files are considered. Otherwise, an explicit list of inputs are considered.",
          "anyOf": [
            {
              "type": "array",
              "items": {
                "type": "string"
              }
            },
            {
              "type": "null"
            }
          ]
        },
        "local": {
          "title": "local",
          "description": "Marks the task as local only. Local tasks do not run in CI, do not have options.cache enabled, and are marked as options.persistent.",
          "anyOf": [
            {
              "type": "boolean"
            },
            {
              "type": "null"
            }
          ],
          "markdownDescription": "Marks the task as local only. Local tasks do not run in CI, do not have `options.cache` enabled, and are marked as `options.persistent`."
        },
        "options": {
          "title": "options",
          "description": "Options to control task inheritance and execution.",
          "allOf": [
            {
              "$ref": "#/definitions/TaskOptionsConfig"
            }
          ]
        },
        "outputs": {
          "title": "outputs",
          "description": "Outputs that will be created when the task has successfully ran. When cache is enabled, the outputs will be persisted for subsequent runs.",
          "anyOf": [
            {
              "type": "array",
              "items": {
                "type": "string"
              }
            },
            {
              "type": "null"
            }
          ],
          "markdownDescription": "Outputs that will be created when the task has successfully ran. When `cache` is enabled, the outputs will be persisted for subsequent runs."
        },
        "platform": {
          "title": "platform",
          "description": "The platform in which the task will be ran in. The platform determines available binaries, lookup paths, and more. When not provided, will be automatically detected.",
          "default": "unknown",
          "allOf": [
            {
              "$ref": "#/definitions/PlatformType"
            }
          ]
        },
        "type": {
          "title": "type",
          "description": "The type of task, primarily used for categorical reasons. When not provided, will be automatically determined.",
          "default": "test",
          "anyOf": [
            {
              "$ref": "#/definitions/TaskType"
            },
            {
              "type": "null"
            }
          ]
        }
      },
      "additionalProperties": false
    },
    "TaskDependency": {
      "description": "Configures another task that a task depends on.",
      "anyOf": [
        {
          "type": "string"
        },
        {
          "$ref": "#/definitions/TaskDependencyConfig"
        }
      ]
    },
    "TaskDependencyConfig": {
      "description": "Expanded information about a task dependency.",
      "type": "object",
      "properties": {
        "args": {
          "title": "args",
          "description": "Additional arguments to pass to this dependency when it's ran.",
          "allOf": [
            {
              "$ref": "#/definitions/TaskArgs"
            }
          ]
        },
        "env": {
          "title": "env",
          "description": "A mapping of environment variables specific to this dependency.",
          "type": "object",
          "additionalProperties": {
            "type": "string"
          },
          "propertyNames": {
            "type": "string"
          }
        },
        "optional": {
          "title": "optional",
          "description": "Marks the dependency is optional when being inherited from the top-level.",
          "anyOf": [
            {
              "type": "boolean"
            },
            {
              "type": "null"
            }
          ],
          "markdownDescription": "Marks the dependency is optional when being inherited from the top-level."
        },
        "target": {
          "title": "target",
          "description": "The target of the depended on task.",
          "type": "string"
        }
      },
      "additionalProperties": false
    },
    "TaskMergeStrategy": {
      "type": "string",
      "enum": [
        "append",
        "prepend",
        "replace"
      ]
    },
    "TaskOptionAffectedFiles": {
      "anyOf": [
        {
          "type": "boolean"
        },
        {
          "type": "string",
          "enum": [
            "args",
            "env"
          ]
        }
      ]
    },
    "TaskOptionEnvFile": {
      "anyOf": [
        {
          "type": "boolean"
        },
        {
          "type": "string"
        }
      ]
    },
    "TaskOptionsConfig": {
      "description": "Options to control task inheritance and execution.",
      "type": "object",
      "properties": {
        "affectedFiles": {
          "title": "affectedFiles",
          "description": "The pattern in which affected files will be passed to the task.",
          "anyOf": [
            {
              "$ref": "#/definitions/TaskOptionAffectedFiles"
            },
            {
              "type": "null"
            }
          ]
        },
        "allowFailure": {
          "title": "allowFailure",
          "description": "Allows the task to fail without failing the entire pipeline.",
          "anyOf": [
            {
              "type": "boolean"
            },
            {
              "type": "null"
            }
          ]
        },
        "cache": {
          "title": "cache",
          "description": "Caches the outputs of the task",
          "anyOf": [
            {
              "type": "boolean"
            },
            {
              "type": "null"
            }
          ],
          "markdownDescription": "Caches the `outputs` of the task"
        },
        "envFile": {
          "title": "envFile",
          "description": "Loads and sets environment variables from the .env file when running the task.",
          "anyOf": [
            {
              "$ref": "#/definitions/TaskOptionEnvFile"
            },
            {
              "type": "null"
            }
          ],
          "markdownDescription": "Loads and sets environment variables from the `.env` file when running the task."
        },
        "interactive": {
          "title": "interactive",
          "description": "Marks the task as interactive, so that it will run in isolation, and have direct access to stdin.",
          "anyOf": [
            {
              "type": "boolean"
            },
            {
              "type": "null"
            }
          ]
        },
        "mergeArgs": {
          "title": "mergeArgs",
          "description": "The strategy to use when merging args with an inherited task.",
          "default": "append",
          "anyOf": [
            {
              "$ref": "#/definitions/TaskMergeStrategy"
            },
            {
              "type": "null"
            }
          ],
          "markdownDescription": "The strategy to use when merging `args` with an inherited task."
        },
        "mergeDeps": {
          "title": "mergeDeps",
          "description": "The strategy to use when merging deps with an inherited task.",
          "default": "append",
          "anyOf": [
            {
              "$ref": "#/definitions/TaskMergeStrategy"
            },
            {
              "type": "null"
            }
          ],
          "markdownDescription": "The strategy to use when merging `deps` with an inherited task."
        },
        "mergeEnv": {
          "title": "mergeEnv",
          "description": "The strategy to use when merging env with an inherited task.",
          "default": "append",
          "anyOf": [
            {
              "$ref": "#/definitions/TaskMergeStrategy"
            },
            {
              "type": "null"
            }
          ],
          "markdownDescription": "The strategy to use when merging `env` with an inherited task."
        },
        "mergeInputs": {
          "title": "mergeInputs",
          "description": "The strategy to use when merging inputs with an inherited task.",
          "default": "append",
          "anyOf": [
            {
              "$ref": "#/definitions/TaskMergeStrategy"
            },
            {
              "type": "null"
            }
          ],
          "markdownDescription": "The strategy to use when merging `inputs` with an inherited task."
        },
        "mergeOutputs": {
          "title": "mergeOutputs",
          "description": "The strategy to use when merging outputs with an inherited task.",
          "default": "append",
          "anyOf": [
            {
              "$ref": "#/definitions/TaskMergeStrategy"
            },
            {
              "type": "null"
            }
          ],
          "markdownDescription": "The strategy to use when merging `outputs` with an inherited task."
        },
        "outputStyle": {
          "title": "outputStyle",
          "description": "The style in which task output will be printed to the console.",
          "default": "buffer",
          "anyOf": [
            {
              "$ref": "#/definitions/TaskOutputStyle"
            },
            {
              "type": "null"
            }
          ]
        },
        "persistent": {
          "title": "persistent",
          "description": "Marks the task as persistent (continuously running). This is ideal for watchers, servers, or never-ending processes.",
          "anyOf": [
            {
              "type": "boolean"
            },
            {
              "type": "null"
            }
          ],
          "markdownDescription": "Marks the task as persistent (continuously running). This is ideal for watchers, servers, or never-ending processes."
        },
        "retryCount": {
          "title": "retryCount",
          "description": "The number of times a failing task will be retried to succeed.",
          "anyOf": [
            {
              "type": "number"
            },
            {
              "type": "null"
            }
          ]
        },
        "runDepsInParallel": {
          "title": "runDepsInParallel",
          "description": "Runs direct task dependencies (via deps) in sequential order. This does not apply to indirect or transient dependencies.",
          "anyOf": [
            {
              "type": "boolean"
            },
            {
              "type": "null"
            }
          ],
          "markdownDescription": "Runs direct task dependencies (via `deps`) in sequential order. This _does not_ apply to indirect or transient dependencies."
        },
        "runFromWorkspaceRoot": {
          "title": "runFromWorkspaceRoot",
          "description": "Runs the task from the workspace root, instead of the project root.",
          "anyOf": [
            {
              "type": "boolean"
            },
            {
              "type": "null"
            }
          ]
        },
        "runInCI": {
          "title": "runInCI",
          "description": "Whether to run the task in CI or not, when executing moon ci.",
          "anyOf": [
            {
              "type": "boolean"
            },
            {
              "type": "null"
            }
          ],
          "markdownDescription": "Whether to run the task in CI or not, when executing `moon ci`."
        },
        "shell": {
          "title": "shell",
          "description": "Runs the task within a shell. When not defined, runs the task directly while relying on PATH resolution.",
          "anyOf": [
            {
              "type": "boolean"
            },
            {
              "type": "null"
            }
          ],
          "markdownDescription": "Runs the task within a shell. When not defined, runs the task directly while relying on `PATH` resolution."
        },
        "unixShell": {
          "title": "unixShell",
          "description": "The shell to run the task in when on a Unix-based machine.",
          "anyOf": [
            {
              "$ref": "#/definitions/TaskUnixShell"
            },
            {
              "type": "null"
            }
          ],
          "markdownDescription": "The shell to run the task in when on a Unix-based machine."
        },
        "windowsShell": {
          "title": "windowsShell",
          "description": "The shell to run the task in when on a Windows machine.",
          "anyOf": [
            {
              "$ref": "#/definitions/TaskWindowsShell"
            },
            {
              "type": "null"
            }
          ]
        }
      },
      "additionalProperties": false
    },
<<<<<<< HEAD
    "PlatformType": {
      "title": "PlatformType",
      "type": "string",
      "enum": [
        "bun",
        "deno",
        "node",
        "rust",
        "system",
        "unknown"
      ]
    },
    "ProjectStack": {
      "title": "ProjectStack",
      "type": "string",
      "enum": [
        "backend",
        "frontend",
        "infrastructure",
        "systems",
        "unknown"
      ]
    },
    "ProjectType": {
      "title": "ProjectType",
      "type": "string",
      "enum": [
        "application",
        "automation",
        "configuration",
        "library",
        "scaffolding",
        "tool",
        "unknown"
      ]
    },
    "TaskMergeStrategy": {
      "title": "TaskMergeStrategy",
      "type": "string",
      "enum": [
        "append",
        "prepend",
        "replace"
      ]
    },
    "TaskOptionAffectedFiles": {
      "title": "TaskOptionAffectedFiles",
      "anyOf": [
        {
          "type": "boolean"
        },
        {
          "type": "string",
          "enum": [
            "args",
            "env"
          ]
        }
      ]
    },
    "TaskOptionEnvFile": {
      "title": "TaskOptionEnvFile",
      "anyOf": [
        {
          "type": "boolean"
        },
        {
          "type": "string"
        }
      ]
    },
=======
>>>>>>> 0580100a
    "TaskOutputStyle": {
      "type": "string",
      "enum": [
        "buffer",
        "buffer-only-failure",
        "hash",
        "none",
        "stream"
      ]
    },
    "TaskType": {
      "type": "string",
      "enum": [
        "build",
        "run",
        "test"
      ]
    },
    "TaskUnixShell": {
      "type": "string",
      "enum": [
        "bash",
        "elvish",
        "fish",
        "zsh"
      ]
    },
    "TaskWindowsShell": {
      "type": "string",
      "enum": [
        "bash",
        "pwsh"
      ]
    }
  }
}<|MERGE_RESOLUTION|>--- conflicted
+++ resolved
@@ -99,33 +99,10 @@
       ]
     },
     "stack": {
-<<<<<<< HEAD
-      "description": "The technology stack of the project, for categorizing.",
-      "default": "unknown",
-      "anyOf": [
-        {
-          "$ref": "#/definitions/ProjectStack"
-        },
-        {
-          "type": "null"
-        }
-      ]
-    },
-    "tags": {
-      "description": "A list of tags that this project blongs to, for categorizing, boundary enforcement, and task inheritance.",
-      "anyOf": [
-        {
-          "type": "array",
-          "items": {
-            "type": "string"
-          }
-        },
-=======
       "title": "stack",
       "description": "The technology stack of the project, for categorizing.",
       "default": "unknown",
       "allOf": [
->>>>>>> 0580100a
         {
           "$ref": "#/definitions/ProjectStack"
         }
@@ -1183,80 +1160,6 @@
       },
       "additionalProperties": false
     },
-<<<<<<< HEAD
-    "PlatformType": {
-      "title": "PlatformType",
-      "type": "string",
-      "enum": [
-        "bun",
-        "deno",
-        "node",
-        "rust",
-        "system",
-        "unknown"
-      ]
-    },
-    "ProjectStack": {
-      "title": "ProjectStack",
-      "type": "string",
-      "enum": [
-        "backend",
-        "frontend",
-        "infrastructure",
-        "systems",
-        "unknown"
-      ]
-    },
-    "ProjectType": {
-      "title": "ProjectType",
-      "type": "string",
-      "enum": [
-        "application",
-        "automation",
-        "configuration",
-        "library",
-        "scaffolding",
-        "tool",
-        "unknown"
-      ]
-    },
-    "TaskMergeStrategy": {
-      "title": "TaskMergeStrategy",
-      "type": "string",
-      "enum": [
-        "append",
-        "prepend",
-        "replace"
-      ]
-    },
-    "TaskOptionAffectedFiles": {
-      "title": "TaskOptionAffectedFiles",
-      "anyOf": [
-        {
-          "type": "boolean"
-        },
-        {
-          "type": "string",
-          "enum": [
-            "args",
-            "env"
-          ]
-        }
-      ]
-    },
-    "TaskOptionEnvFile": {
-      "title": "TaskOptionEnvFile",
-      "anyOf": [
-        {
-          "type": "boolean"
-        },
-        {
-          "type": "string"
-        }
-      ]
-    },
-=======
->>>>>>> 0580100a
     "TaskOutputStyle": {
       "type": "string",
       "enum": [
