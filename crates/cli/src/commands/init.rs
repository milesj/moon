use dialoguer::{Confirm, Select};
use moon_config::constants::{CONFIG_DIRNAME, CONFIG_PROJECT_FILENAME, CONFIG_WORKSPACE_FILENAME};
use moon_config::package::{PackageJson, Workspaces};
use moon_config::{
    default_node_version, default_npm_version, default_pnpm_version, default_yarn_version,
    load_global_project_config_template, load_workspace_config_template,
};
use moon_lang::is_using_package_manager;
use moon_lang_node::{NODENV, NPM, NVMRC, PNPM, YARN};
use moon_logger::color;
use moon_terminal::create_theme;
use moon_utils::{fs, glob, path};
use std::collections::BTreeMap;
use std::env;
use std::fs::{read_to_string, OpenOptions};
use std::io::prelude::*;
use std::path::{Path, PathBuf};
use tera::{Context, Tera};

type AnyError = Box<dyn std::error::Error>;

/// Verify the destination and return a path to the `.moon` folder
/// if all questions have passed.
fn verify_dest_dir(dest_dir: &Path, yes: bool, force: bool) -> Result<Option<PathBuf>, AnyError> {
    let theme = create_theme();

    if yes
        || Confirm::with_theme(&theme)
            .with_prompt(format!("Initialize moon into {}?", color::path(dest_dir)))
            .interact()?
    {
        let moon_dir = dest_dir.join(CONFIG_DIRNAME);

        if !force
            && moon_dir.exists()
            && !Confirm::with_theme(&theme)
                .with_prompt("Moon has already been initialized, overwrite it?")
                .interact()?
        {
            return Ok(None);
        }

        return Ok(Some(moon_dir));
    }

    Ok(None)
}

/// Verify the package manager to use. If a `package.json` exists,
/// and the `packageManager` field is defined, use that.
async fn detect_package_manager(dest_dir: &Path, yes: bool) -> Result<(String, String), AnyError> {
    let pkg_path = dest_dir.join("package.json");
    let mut pm_type = String::new();
    let mut pm_version = String::new();

    // Extract value from `packageManager` field
    if pkg_path.exists() {
        if let Ok(pkg) = PackageJson::load(&pkg_path).await {
            if let Some(pm) = pkg.package_manager {
                if pm.contains('@') {
                    let mut parts = pm.split('@');

                    pm_type = parts.next().unwrap_or_default().to_owned();
                    pm_version = parts.next().unwrap_or_default().to_owned();
                } else {
                    pm_type = pm;
                }
            }
        }
    }

    // If no value, detect based on files
    if pm_type.is_empty() {
        if is_using_package_manager(dest_dir, &YARN) {
            pm_type = String::from("yarn");
        } else if is_using_package_manager(dest_dir, &PNPM) {
            pm_type = String::from("pnpm");
        } else if is_using_package_manager(dest_dir, &NPM) {
            pm_type = String::from("npm");
        }
    }

    // If no value again, ask for explicit input
    if pm_type.is_empty() {
        if yes {
            pm_type = String::from("npm");
        } else {
            let items = vec!["npm", "pnpm", "yarn"];
            let index = Select::with_theme(&create_theme())
                .with_prompt("Which package manager?")
                .items(&items)
                .default(0)
                .interact_opt()?
                .unwrap_or(0);

            pm_type = String::from(items[index]);
        }
    }

    // If no version, fallback to configuration default
    if pm_version.is_empty() {
        if pm_type == "npm" {
            pm_version = default_npm_version();
        } else if pm_type == "pnpm" {
            pm_version = default_pnpm_version();
        } else if pm_type == "yarn" {
            pm_version = default_yarn_version();
        }
    }

    Ok((pm_type, pm_version))
}

/// Detect the Node.js version from local configuration files,
/// otherwise fallback to the configuration default.
fn detect_node_version(dest_dir: &Path) -> Result<String, AnyError> {
    let nvmrc_path = dest_dir.join(NVMRC.version_filename);

    if nvmrc_path.exists() {
        return Ok(read_to_string(nvmrc_path)?.trim().to_owned());
    }

    let node_version_path = dest_dir.join(NODENV.version_filename);

    if node_version_path.exists() {
        return Ok(read_to_string(node_version_path)?.trim().to_owned());
    }

    Ok(default_node_version())
}

/// Infer a project name from a source path, by using the name of
/// the project folder.
fn infer_project_name_and_source(source: &str) -> (String, String) {
    let source = path::standardize_separators(source);

    if source.contains('/') {
        (source.split('/').last().unwrap().to_owned(), source)
    } else {
        (source.clone(), source)
    }
}

/// For each pattern in the workspaces list, glob the file system
/// for potential projects, and infer their name and source.
fn inherit_projects_from_workspaces(
    dest_dir: &Path,
    workspaces: Vec<String>,
    projects: &mut BTreeMap<String, String>,
) -> Result<(), AnyError> {
<<<<<<< HEAD
    for path in glob::walk(dest_dir, &workspaces) {
=======
    for path in glob::walk(dest_dir, &workspaces)? {
>>>>>>> 3d8a82c9
        if path.is_dir() {
            let (id, source) = infer_project_name_and_source(
                &path.strip_prefix(dest_dir).unwrap().to_string_lossy(),
            );

            projects.insert(id, source);
        }
    }

    Ok(())
}

/// Detect potential projects (for existing repos only) by
/// inspecting the `workspaces` field in a root `package.json`.
async fn detect_projects(dest_dir: &Path, yes: bool) -> Result<BTreeMap<String, String>, AnyError> {
    let pkg_path = dest_dir.join("package.json");
    let mut projects = BTreeMap::new();

    if pkg_path.exists() {
        if let Ok(pkg) = PackageJson::load(&pkg_path).await {
            if let Some(workspaces) = pkg.workspaces {
                if yes
                    || Confirm::with_theme(&create_theme())
                        .with_prompt(format!(
                            "Inherit projects from {} workspaces?",
                            color::file("package.json")
                        ))
                        .interact()?
                {
                    let packages = match workspaces {
                        Workspaces::Array(list) => list,
                        Workspaces::Object(object) => object.packages.unwrap_or_default(),
                    };

                    inherit_projects_from_workspaces(dest_dir, packages, &mut projects)?;
                }
            }
        }
    }

    if projects.is_empty() {
        projects.insert("example".to_owned(), "apps/example".to_owned());
    }

    Ok(projects)
}

pub async fn init(dest: &str, yes: bool, force: bool) -> Result<(), AnyError> {
    let working_dir = env::current_dir().unwrap();
    let dest_path = PathBuf::from(dest);
    let dest_dir = if dest == "." {
        working_dir
    } else if dest_path.is_absolute() {
        dest_path
    } else {
        working_dir.join(dest)
    };

    // Extract template variables
    let dest_dir = path::normalize(&dest_dir);
    let moon_dir = match verify_dest_dir(&dest_dir, yes, force)? {
        Some(dir) => dir,
        None => return Ok(()),
    };
    let package_manager = detect_package_manager(&dest_dir, yes).await?;
    let node_version = detect_node_version(&dest_dir)?;
    let projects = detect_projects(&dest_dir, yes).await?;

    // Generate a template
    let mut context = Context::new();
    context.insert("package_manager", &package_manager.0);
    context.insert("package_manager_version", &package_manager.1);
    context.insert("node_version", &node_version);
    context.insert("projects", &projects);

    let mut tera = Tera::default();
    tera.add_raw_template("workspace", load_workspace_config_template())?;
    tera.add_raw_template("project", load_global_project_config_template())?;

    // Create config files
    fs::create_dir_all(&moon_dir).await?;

    fs::write(
        &moon_dir.join(CONFIG_WORKSPACE_FILENAME),
        tera.render("workspace", &context)?,
    )
    .await?;

    fs::write(
        &moon_dir.join(CONFIG_PROJECT_FILENAME),
        tera.render("project", &context)?,
    )
    .await?;

    // Append to ignore file
    let mut file = OpenOptions::new()
        .create(true)
        .append(true)
        .open(dest_dir.join(".gitignore"))?;

    writeln!(
        file,
        r#"
# Moon
.moon/cache"#
    )?;

    println!(
        "Moon has successfully been initialized in {}",
        color::path(&dest_dir),
    );

    Ok(())
}<|MERGE_RESOLUTION|>--- conflicted
+++ resolved
@@ -148,11 +148,7 @@
     workspaces: Vec<String>,
     projects: &mut BTreeMap<String, String>,
 ) -> Result<(), AnyError> {
-<<<<<<< HEAD
-    for path in glob::walk(dest_dir, &workspaces) {
-=======
     for path in glob::walk(dest_dir, &workspaces)? {
->>>>>>> 3d8a82c9
         if path.is_dir() {
             let (id, source) = infer_project_name_and_source(
                 &path.strip_prefix(dest_dir).unwrap().to_string_lossy(),
