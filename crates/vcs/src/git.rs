use crate::errors::VcsError;
use crate::vcs::{TouchedFiles, Vcs, VcsResult};
use async_trait::async_trait;
use ignore::gitignore::{Gitignore, GitignoreBuilder};
use moon_utils::process::{output_to_string, output_to_trimmed_string, Command};
use moon_utils::{fs, string_vec};
use regex::Regex;
use std::collections::{BTreeMap, HashMap, HashSet};
use std::path::{Path, PathBuf};
use std::sync::Arc;
use tokio::sync::RwLock;

pub struct Git {
    cache: Arc<RwLock<HashMap<String, String>>>,
    default_branch: String,
    ignore: Option<Gitignore>,
    working_dir: PathBuf,
}

impl Git {
    pub fn new(default_branch: &str, working_dir: &Path) -> VcsResult<Self> {
        let mut ignore: Option<Gitignore> = None;
        let ignore_path = working_dir.join(".gitignore");

        if ignore_path.exists() {
            let mut builder = GitignoreBuilder::new(working_dir);

            if let Some(error) = builder.add(ignore_path) {
                return Err(VcsError::Ignore(error));
            }

            ignore = Some(builder.build().map_err(VcsError::Ignore)?);
        }

        Ok(Git {
            cache: Arc::new(RwLock::new(HashMap::new())),
            default_branch: String::from(default_branch),
            ignore,
            working_dir: working_dir.to_path_buf(),
        })
    }

    async fn get_merge_base(&self, base: &str, head: &str) -> VcsResult<String> {
<<<<<<< HEAD
        let candidates = [
            (base.to_owned(), head.to_owned()),
            (format!("origin/{}", base), format!("origin/{}", head)),
            (format!("upstream/{}", base), format!("upstream/{}", head)),
        ];

        for (base, head) in candidates {
            if let Ok(hash) = self
=======
        let mut args = string_vec!["merge-base", head];

        // To start, we need to find a working base origin
        for candidate in [
            base.to_owned(),
            format!("origin/{}", base),
            format!("upstream/{}", base),
        ] {
            if self
>>>>>>> c26465e2
                .run_command(
                    &mut self.create_command(vec!["merge-base", &base, &head]),
                    true,
                )
                .await
                .is_ok()
            {
                args.push(candidate.clone());
            }
        }

        // Then we need to run it again and extract the base hash using the found origins
        // This is necessary to support comparisons between forks!
        if let Ok(hash) = self
            .run_command(
                &mut self.create_command(args.iter().map(|a| a.as_str()).collect()),
                true,
            )
            .await
        {
            return Ok(hash);
        }

        Ok(base.to_owned())
    }

    fn is_file_ignored(&self, file: &str) -> bool {
        if self.ignore.is_some() {
            self.ignore
                .as_ref()
                .unwrap()
                .matched(file, false)
                .is_ignore()
        } else {
            false
        }
    }

    async fn run_command(&self, command: &mut Command, trim: bool) -> VcsResult<String> {
        let (cache_key, _) = command.get_command_line();

        // Read first before locking with a write
        {
            let cache = self.cache.read().await;

            if cache.contains_key(&cache_key) {
                return Ok(cache.get(&cache_key).unwrap().clone());
            }
        }

        // Otherwise lock and calculate a new value to write
        let mut cache = self.cache.write().await;
        let output = command.exec_capture_output().await?;

        let value = if trim {
            output_to_trimmed_string(&output.stdout)
        } else {
            output_to_string(&output.stdout)
        };

        cache.insert(cache_key.to_owned(), value.clone());

        Ok(value)
    }
}

#[async_trait]
impl Vcs for Git {
    fn create_command(&self, args: Vec<&str>) -> Command {
        let mut cmd = Command::new("git");
        cmd.args(args).cwd(&self.working_dir);
        cmd
    }

    async fn get_local_branch(&self) -> VcsResult<String> {
        self.run_command(
            &mut self.create_command(vec!["branch", "--show-current"]),
            true,
        )
        .await
    }

    async fn get_local_branch_revision(&self) -> VcsResult<String> {
        self.run_command(&mut self.create_command(vec!["rev-parse", "HEAD"]), true)
            .await
    }

    fn get_default_branch(&self) -> &str {
        &self.default_branch
    }

    async fn get_default_branch_revision(&self) -> VcsResult<String> {
        self.run_command(
            &mut self.create_command(vec!["rev-parse", &self.default_branch]),
            true,
        )
        .await
    }

    async fn get_file_hashes(&self, files: &[String]) -> VcsResult<BTreeMap<String, String>> {
        let mut objects = vec![];

        for file in files {
            if !self.is_file_ignored(file) {
                objects.push(file.clone());
            }
        }

        let output = self
            .create_command(vec!["hash-object", "--stdin-paths"])
            .exec_capture_output_with_input(&objects.join("\n"))
            .await?;
        let output = output_to_trimmed_string(&output.stdout);

        let mut map = BTreeMap::new();

        for (index, hash) in output.split('\n').enumerate() {
            if !hash.is_empty() {
                map.insert(objects[index].clone(), hash.to_owned());
            }
        }

        Ok(map)
    }

    async fn get_file_tree_hashes(&self, dir: &str) -> VcsResult<BTreeMap<String, String>> {
        let output = self
            .run_command(
                &mut self.create_command(vec!["ls-tree", "HEAD", "-r", dir]),
                true,
            )
            .await?;

        let mut map = BTreeMap::new();

        if output.is_empty() {
            return Ok(map);
        }

        for line in output.split('\n') {
            // <mode> <type> <hash>\t<file>
            let parts = line.split(' ');
            // <hash>\t<file>
            let mut last_parts = parts.last().unwrap_or_default().split('\t');
            let hash = last_parts.next().unwrap_or_default();
            let file = last_parts.next().unwrap_or_default();

            if !hash.is_empty() && !file.is_empty() && !self.is_file_ignored(file) {
                map.insert(file.to_owned(), hash.to_owned());
            }
        }

        Ok(map)
    }

    // https://git-scm.com/docs/git-status#_short_format
    async fn get_touched_files(&self) -> VcsResult<TouchedFiles> {
        let output = self
            .run_command(
                &mut self.create_command(vec![
                    "status",
                    "--porcelain",
                    "--untracked-files",
                    // We use this option so that file names with special characters
                    // are displayed as-is and are not quoted/escaped
                    "-z",
                ]),
                false,
            )
            .await?;

        if output.is_empty() {
            return Ok(TouchedFiles::default());
        }

        let mut added = HashSet::new();
        let mut deleted = HashSet::new();
        let mut modified = HashSet::new();
        let mut untracked = HashSet::new();
        let mut staged = HashSet::new();
        let mut unstaged = HashSet::new();
        let mut all = HashSet::new();
        let xy_regex = Regex::new(r"^(M|T|A|D|R|C|U|\?|!| )(M|T|A|D|R|C|U|\?|!| ) ").unwrap();

        // Lines are terminated by a NUL byte:
        //  XY file\0
        //  XY file\0orig_file\0
        for line in output.split('\0') {
            if line.is_empty() {
                continue;
            }

            // orig_file\0
            if !xy_regex.is_match(line) {
                continue;
            }

            // XY file\0
            let mut chars = line.chars();
            let x = chars.next().unwrap_or_default();
            let y = chars.next().unwrap_or_default();
            let file = String::from(&line[3..]);

            match x {
                'A' | 'C' => {
                    added.insert(file.clone());
                    staged.insert(file.clone());
                }
                'D' => {
                    deleted.insert(file.clone());
                    staged.insert(file.clone());
                }
                'M' | 'R' => {
                    modified.insert(file.clone());
                    staged.insert(file.clone());
                }
                _ => {}
            }

            match y {
                'A' | 'C' => {
                    added.insert(file.clone());
                    unstaged.insert(file.clone());
                }
                'D' => {
                    deleted.insert(file.clone());
                    unstaged.insert(file.clone());
                }
                'M' | 'R' => {
                    modified.insert(file.clone());
                    unstaged.insert(file.clone());
                }
                '?' => {
                    untracked.insert(file.clone());
                }
                _ => {}
            }

            all.insert(file.clone());
        }

        Ok(TouchedFiles {
            added,
            all,
            deleted,
            modified,
            staged,
            unstaged,
            untracked,
        })
    }

    async fn get_touched_files_against_previous_revision(
        &self,
        revision: &str,
    ) -> VcsResult<TouchedFiles> {
        let rev = if self.is_default_branch(revision) {
            "HEAD"
        } else {
            revision
        };

        Ok(self
            .get_touched_files_between_revisions(&format!("{}~1", rev), rev)
            .await?)
    }

    async fn get_touched_files_between_revisions(
        &self,
        base_revision: &str,
        revision: &str,
    ) -> VcsResult<TouchedFiles> {
        let base = self.get_merge_base(base_revision, revision).await?;

        let output = self
            .run_command(
                &mut self.create_command(vec![
                    "--no-pager",
                    "diff",
                    "--name-status",
                    "--no-color",
                    "--relative",
                    // We use this option so that file names with special characters
                    // are displayed as-is and are not quoted/escaped
                    "-z",
                    &base,
                ]),
                false,
            )
            .await?;

        if output.is_empty() {
            return Ok(TouchedFiles::default());
        }

        let mut added = HashSet::new();
        let mut deleted = HashSet::new();
        let mut modified = HashSet::new();
        let mut staged = HashSet::new();
        let mut all = HashSet::new();
        let x_with_score_regex = Regex::new(r"^(C|M|R)(\d{3})$").unwrap();
        let x_regex = Regex::new(r"^(A|D|M|T|U|X)$").unwrap();
        let mut last_status = "A";

        // Lines AND statuses are terminated by a NUL byte
        //  X\0file\0
        //  X000\0file\0
        //  X000\0file\0renamed_file\0
        for line in output.split('\0') {
            if line.is_empty() {
                continue;
            }

            // X\0
            // X000\0
            if x_with_score_regex.is_match(line) || x_regex.is_match(line) {
                last_status = &line[0..1];
                continue;
            }

            let x = last_status.chars().next().unwrap_or_default();
            let file = line.to_owned();

            match x {
                'A' | 'C' => {
                    added.insert(file.clone());
                    staged.insert(file.clone());
                }
                'D' => {
                    deleted.insert(file.clone());
                    staged.insert(file.clone());
                }
                'M' | 'R' => {
                    modified.insert(file.clone());
                    staged.insert(file.clone());
                }
                _ => {}
            }

            all.insert(file.clone());
        }

        Ok(TouchedFiles {
            added,
            all,
            deleted,
            modified,
            staged,
            unstaged: HashSet::new(),
            untracked: HashSet::new(),
        })
    }

    fn is_default_branch(&self, branch: &str) -> bool {
        if self.default_branch == branch {
            return true;
        }

        if self.default_branch.contains('/') {
            return self.default_branch.ends_with(&format!("/{}", branch));
        }

        false
    }

    fn is_enabled(&self) -> bool {
        fs::find_upwards(".git", &self.working_dir).is_some()
    }
}

#[cfg(test)]
mod test {
    use super::*;
    use moon_utils::string_vec;
    use moon_utils::test::create_fixtures_sandbox;

    mod get_file_hashes {
        use super::*;

        #[tokio::test]
        async fn filters_ignored_files() {
            let fixture = create_fixtures_sandbox("ignore");
            let git = Git::new("master", fixture.path()).unwrap();

            assert_eq!(
                git.get_file_hashes(&string_vec!["foo", "bar", "dir/baz", "dir/qux"])
                    .await
                    .unwrap(),
                BTreeMap::from([
                    (
                        "dir/qux".to_owned(),
                        "100b0dec8c53a40e4de7714b2c612dad5fad9985".to_owned()
                    ),
                    (
                        "foo".to_owned(),
                        "257cc5642cb1a054f08cc83f2d943e56fd3ebe99".to_owned()
                    )
                ])
            );
        }
    }

    mod get_file_tree_hashes {
        use super::*;

        #[tokio::test]
        async fn filters_ignored_files() {
            let fixture = create_fixtures_sandbox("ignore");
            let git = Git::new("master", fixture.path()).unwrap();

            assert_eq!(
                git.get_file_tree_hashes(".").await.unwrap(),
                BTreeMap::from([
                    (
                        ".gitignore".to_owned(),
                        "589c59be54beff591804a008c972e76dea31d2d1".to_owned()
                    ),
                    (
                        "dir/qux".to_owned(),
                        "100b0dec8c53a40e4de7714b2c612dad5fad9985".to_owned()
                    ),
                    (
                        "foo".to_owned(),
                        "257cc5642cb1a054f08cc83f2d943e56fd3ebe99".to_owned()
                    )
                ])
            );
        }
    }
}<|MERGE_RESOLUTION|>--- conflicted
+++ resolved
@@ -2,8 +2,8 @@
 use crate::vcs::{TouchedFiles, Vcs, VcsResult};
 use async_trait::async_trait;
 use ignore::gitignore::{Gitignore, GitignoreBuilder};
+use moon_utils::fs;
 use moon_utils::process::{output_to_string, output_to_trimmed_string, Command};
-use moon_utils::{fs, string_vec};
 use regex::Regex;
 use std::collections::{BTreeMap, HashMap, HashSet};
 use std::path::{Path, PathBuf};
@@ -41,47 +41,22 @@
     }
 
     async fn get_merge_base(&self, base: &str, head: &str) -> VcsResult<String> {
-<<<<<<< HEAD
         let candidates = [
-            (base.to_owned(), head.to_owned()),
-            (format!("origin/{}", base), format!("origin/{}", head)),
-            (format!("upstream/{}", base), format!("upstream/{}", head)),
-        ];
-
-        for (base, head) in candidates {
-            if let Ok(hash) = self
-=======
-        let mut args = string_vec!["merge-base", head];
-
-        // To start, we need to find a working base origin
-        for candidate in [
             base.to_owned(),
             format!("origin/{}", base),
             format!("upstream/{}", base),
-        ] {
-            if self
->>>>>>> c26465e2
+        ];
+
+        for candidate in candidates {
+            if let Ok(hash) = self
                 .run_command(
-                    &mut self.create_command(vec!["merge-base", &base, &head]),
+                    &mut self.create_command(vec!["merge-base", &candidate, head]),
                     true,
                 )
                 .await
-                .is_ok()
             {
-                args.push(candidate.clone());
-            }
-        }
-
-        // Then we need to run it again and extract the base hash using the found origins
-        // This is necessary to support comparisons between forks!
-        if let Ok(hash) = self
-            .run_command(
-                &mut self.create_command(args.iter().map(|a| a.as_str()).collect()),
-                true,
-            )
-            .await
-        {
-            return Ok(hash);
+                return Ok(hash);
+            }
         }
 
         Ok(base.to_owned())
@@ -347,6 +322,7 @@
                     // are displayed as-is and are not quoted/escaped
                     "-z",
                     &base,
+                    revision,
                 ]),
                 false,
             )
