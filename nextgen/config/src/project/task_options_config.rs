--- conflicted
+++ resolved
@@ -66,11 +66,7 @@
 }
 
 derive_enum!(
-<<<<<<< HEAD
-    /// The pattern in which a task is dependent on a .env file.
-=======
     /// The pattern in which a task is dependent on a `.env` file.
->>>>>>> 0580100a
     #[serde(
         untagged,
         expecting = "expected a boolean, a file path, or a list of file paths"
@@ -80,10 +76,7 @@
         Enabled(bool),
         /// Explicit path to an `.env` file.
         File(FilePath),
-<<<<<<< HEAD
-=======
         /// List of explicit `.env` file paths.
->>>>>>> 0580100a
         Files(Vec<FilePath>),
     }
 );
