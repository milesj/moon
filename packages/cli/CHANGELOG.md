# Changelog

## Future roadmap

#### 🚀 Updates

- Rewrote the actions pipeline from the ground-up:
  - Increased performance.
  - Better concurrency handling and scheduling.
  - More accurately monitors signals (ctrl+c) and shutdowns.
  - Tasks can now be configured with a timeout.

## Unreleased

#### 🚀 Updates

- Added `configuration` and `scaffolding` variants to the project `type` setting in `moon.yml`.
  - Updated project constraints to support these new variants.
- Added a `stack` setting to `moon.yml`, for categorizing which tech stack it belongs to.
  - Supports `frontend`, `backend`, `infrastructure`, and `systems`.
  - Added a `projectStack` field to the query language (MQL).
  - Added a `$projectStack` token variable for tasks.
  - Updated the `moon query projects` command to support a `--stack` option, and include the stack
    in the output.
  - Updated the `moon project` command to include the stack in the output.
- Added a `description` setting for tasks, for providing human-readable information.
  - Updated the `moon project` and `moon task` commands to include the description in the output.
- Updated task input environment variables to support a wildcard match using `*`, for example
  `$VITE_*`.
  - This will include all environment variables in the current process that starts with `VITE_`.
- Updated the `envFile` task option to support a list of file paths.

#### ⚙️ Internal

- Updated Rust to v1.76.

<<<<<<< HEAD
=======
## 1.21.4

#### 🐞 Fixes

- Fixed VCS hooks on Windows generating invalid PowerShell commands.

>>>>>>> 0580100a
## 1.21.3

#### 🐞 Fixes

- Fixed a panic that would occur when running an action and path stripping would fail.

## 1.21.2

#### 🐞 Fixes

- Attempted fix for `liblzma.5.dylib` issues on macOS arm64.

## 1.21.1

#### 🚀 Updates

- Added shallow checkout detection to help avoid failing Git commands.
  - If detected in `moon ci`, is a hard failure.
  - If detected in `moon run`, will disable affected checks.

## 1.21.0

#### 🚀 Updates

- Added Deno tier 3 support.
  - Will download and install Deno into the toolchain when a `version` is configured.
  - Will parse the `deno.lock` lockfile to extract and resolve dependencies.
  - Will hash manifests and inputs for Deno specific caching.
  - Added a `deno.version` setting to `.moon/toolchain.yml`.
  - Added a `toolchain.deno` setting to `moon.yml`.
  - Updated `moon bin` and `moon docker` commands to support Deno.
- Added a new built-in extension, `migrate-turborepo`, with new functionality.
  - Replaces the previous `moon migrate from-turborepo` command.
  - Added Bun support behind a new `--bun` flag.
  - Added support for `globalDotEnv`, `dotEnv`, and `outputMode`.
  - Scripts now run through a package manager, instead of `moon node run-script`.
  - Root-level tasks will now create a root `moon.yml`, instead of warning.
- Added `unixShell` and `windowsShell` task options, so that the underlying shell can be configured
  per task.
- Added `bun.inferTasksFromScripts` setting to `.moon/toolchain.yml`, for compatibility with
  Node.js.
- Added environment variable support to `fileGroups`.
- Added a `@envs(group)` token function for referencing environment variables.
- Added a `--quiet` global argument, for hiding non-critical moon output.
- Deprecated the `moon node run-script` command. Run the task through a package manager instead,
  like `npm run` or `yarn run`.
- Updated tasks with glob-like arguments to automatically enabled the `shell` option, so that glob
  expansion works correctly.
- Updated interactive tasks to not be shutdown when receiving a CTRL+C signal, and instead allow
  them to handle it themselves, and cleanup if necessary.
- Implemented a new console layer for writing to stdout/stderr.
  - Logs are now buffered and written periodically.
  - Previously they were written immediately, which required locking std each call.
  - Should see some minor performance improvements.

#### 🐞 Fixes

- Fixed an issue where the action graph would create incorrect nodes when a tool utilizes dependency
  workspaces, and a project is not within the workspace.
- Fixed an issue where glob based arguments were overlay escaped.
- Fixed console checkpoints (the 4 squares) showing the wrong working directory.

#### ⚙️ Internal

- Updated proto to v0.30.0 (from v0.29.1).

## 1.20.1

#### 🚀 Updates

- Removed the maximum concurrency limit from persistent tasks.

#### 🐞 Fixes

- Fixed `moon docker scaffold` not copying the project specific `moon.yml` file, resulting in a
  skewed project graph.

## 1.20.0

#### 🚀 Updates

- Added a new extension plugin system.
  - An extension is a WASM plugin that is not built into moon's core:
    https://github.com/moonrepo/moon-extensions
  - Extensions can be executed with the new `moon ext` command.
  - The community can build and publish their own extensions!
- Added a `taskOptions` setting to `.moon` task configs, allowing default task options to be
  defined.
  - These options will be merged and inherited as part of the configuration chain.
- Added an `optional` field to task `deps`, allowing the dependency to be optional during
  inheritance.
- Added a "Tags" view to the VSCode extension.
- Updated proto installation to trigger for all applicable commands, not just `moon run`,
  `moon check`, and `moon ci`.
  - Will also use the global proto version if available when there's no internet connection, and the
    moon required proto version has not been installed.

#### 🐞 Fixes

- Fixed Git version parsing when using VFSForGit.

#### 🧩 Plugins

- Updated `bun_plugin` to v0.9.
- Updated `node_plugin` and `node_depman_plugin` to v0.9.
  - Changed the `bundled-npm` and `intercept-globals` settings to be `false` by default (instead of
    `true`).
- Updated `rust_plugin` to v0.8.

#### ⚙️ Internal

- Updated proto to v0.29.1 (from v0.26.4).

## 1.19.3

This fixes a bad 1.19.2 release.

## 1.19.2

#### 🐞 Fixes

- Fixed another location where the `proto` binary was not available.

## 1.19.1

#### 🐞 Fixes

- Fixed `proto` binary not being available in a Dockerfile when running `moon docker` commands.
- Fixed our `@moonrepo/cli` postinstall script not working correctly for Bun Arm64.

## 1.19.0

#### 💥 Breaking

- Removed the `experiments.interweavedTaskInheritance` setting from `.moon/workspace.yml`.
  Interweaved inheritance is now always enabled (was previously true by default).
- Removed the `experiments.taskOutputBoundaries` setting from `.moon/workspace.yml`. We opted to
  remove boundaries entirely, as they caused more problems than solved. Task outputs may now overlap
  without issue.

#### 🚀 Updates

- Updated `implicitDeps` in `.moon/tasks.yml` and task `deps` in `moon.yml` to support arguments and
  environment variables for the dependency target.
- Updated the action graph and pipeline to _not_ run the same target (but with different arguments
  and environment variable variations) in parallel, to avoid unexpected collisions.
- Updated VS Code extension to support multiple VS Code workspace folders.
- Improved code generation and templates:
  - Added a `destination` field to `template.yml`, to customize a default location.
  - Added a `extends` field to `template.yml`, allowing templates to extend and inherit other
    templates.
  - Updated `[var]` syntax to support filters: `[var | camel_case]`.

#### 🧩 Plugins

- Updated `bun_plugin` to v0.7.
- Updated `node_plugin` and `node_depman_plugin` to v0.7.
- Updated `rust_plugin` to v0.6.

#### ⚙️ Internal

- Updated Rust to v1.75.
- Updated proto to v0.26.4 (from v0.25).

## 1.18.5

#### 🚀 Updates

- Reworked duplicate project ID/alias detection to be more accurate. Will also now error instead of
  warn when a duplicate is detected.
  - For aliases, the error can be disabled with the new `experiments.strictProjectAliases` setting
    in `.moon/workspace.yml`.
  - For project IDs, the error can not be disabled, as conflicting IDs will cause issues with the
    project graph.

#### 🐞 Fixes

- Fixed glob based project locating to not log warnings when a file is found and it starts with `.`
  (ignore dotfiles).
- Fixed project aliases potentially overwriting a project with the same name.

## 1.18.4

#### 🚀 Updates

- Updated the proto installation step to download, unpack, and install using Rust, instead of
  relying on our Bash/PowerShell scripts. This should remove the requirement that openssl, tar, and
  other environment tools must exist.

#### ⚙️ Internal

- Updated proto to v0.25.3.

## 1.18.3

#### 🐞 Fixes

- Fixed more issues in relation to custom project IDs not resolving correctly.

#### ⚙️ Internal

- Improved some error messages with more information.

## 1.18.2

#### 🚀 Updates

- Silenced proto migration warnings when ran in the context of moon.

#### 🐞 Fixes

- Fixed an issue where `@dirs` and `@files` tokens didn't always work correctly in `outputs`.
- Fixed the `@moonrepo/cli` package pulling in different `@moonrepo/core-*` versions

#### ⚙️ Internal

- Updated proto to v0.25.2.

## 1.18.1

#### 🐞 Fixes

- Fixed an issue where we would install `proto` even when not required.
- Fixed an issue where implicit dependencies were not resolving correctly when projects were
  renamed.

## 1.18.0

#### 🚀 Updates

- Rewrote toolchain based task running to use a path based approach.
  - Instead of manually locating an executable, we now rely on `PATH` to locate the executable.
  - Non-system tasks can now be wrapped in a shell using the `shell` option.
  - This approach will now benefit from proto shims and binaries.
  - We'll also download and install the `proto` binary if it does not exist.
- Reworked the `moon init` command.
  - Will no longer scaffold the toolchain configuration by default.
  - The tool to scaffold into a toolchain can be passed as an argument.
  - The path to initialize in is now behined the `--to` option.
  - Added support for the `bun` tool.
  - Simplified the workflow overall.
- Updated `moon.yml` to support customizing the project name using the `id` field.
  - Can be used to override the project name derived in `.moon/workspace.yml`.
- Added a `MOON_INSTALL_DIR` environment variable, to control where the `moon` binary is installed
  to.

#### 🐞 Fixes

- Fixed `moon upgrade` failing when not ran in a moon workspace.
- Fixed `CODEOWNERS` being written with double trailing newlines.

#### 🧩 Plugins

- Updated `bun_plugin` to v0.6.
- Updated `node_plugin` and `node_depman_plugin` to v0.6.1.
- Updated `rust_plugin` to v0.5.

#### ⚙️ Internal

- Improved string allocation and performance for queries, task tokens, and process commands.
- Improved remote caching flow and handling.
- Updated proto to v0.25.

## 1.17.4

#### 🐞 Fixes

- Fixed an issue where executing moon (and indirectly proto) would run into privilege access issues
  on Windows.
- Fixed `typescript.includeProjectReferenceSources` and `typescript.syncProjectReferencesToPaths`
  settings not including project references that were manually added (not auto-synced).
- Fixed the "a project already exists with alias" warnings when using Bun and Node together.

#### ⚙️ Internal

- Added canary release support.
- Enabled wasmtime caching, which should improve performance of WASM plugins by 10-20%.
- Updated proto to v0.23.7.

## 1.17.3

#### 🐞 Fixes

- Fixed an issue where we would fail to find Cargo binaries on Windows.

#### ⚙️ Internal

- Updated proto to v0.23.3.

## 1.17.2

#### 🐞 Fixes

- Fixed an issue where `cargo-binstall` would error when trying to install it and it already exists.

## 1.17.1

#### 🐞 Fixes

- Fixed the wrong version being reported by the CLI.

## 1.17.0

#### 🚀 Updates

- Integrated full Bun support (tier 1-3).
  - Will download and install Bun into the toolchain when a `version` is configured.
  - Will parse the `bun.lockb` lockfile to extract and resolve dependencies.
  - Will hash manifests and inputs for Bun specific caching.
  - Added a `bun` setting to `.moon/toolchain.yml`.
  - Added a `toolchain.bun` setting to `moon.yml`.
  - Updated `moon bin` and `moon docker` commands to support Bun.
  - Updated task `platform` to support "bun".
- Improved TypeScript support.
  - Added a `typescript.root` setting to denote the TypeScript root.
  - Added a `typescript.includeSharedTypes` setting, for syncing a shared types path to all
    project's `include`.
  - Added a `typescript.includeProjectReferenceSources` setting, for syncing project reference files
    to all project's `include`.
  - Updated `typescript.syncProjectReferencesToPaths` setting to always include the wildcard, and
    not require an index file.
  - Improved project reference syncing and edge case handling.
- Improved JavaScript support.
  - Added `bun.rootPackageOnly` and `node.rootPackageOnly` settings to support the "one version
    rule" pattern.
  - Updated automatic dependency linking to use the `build` scope instead of `peer` scope. This
    should alleviate some of the pain points with `package.json` syncing.

## 1.16.5

#### 🐞 Fixes

- Fixed an issue where codegen would merge JSON/YAML files with the incorrect source.
- Updated file traversal to not walk outside of the workspace root.

#### ⚙️ Internal

- Updated Rust to v1.74.
- Updated proto to v0.23.0.
- Updated dependencies.
- Updated logs to now include nanoseconds.

## 1.16.4

#### 🚀 Updates

- Update project graph hashing to include git ignored `moon.yml` files.

#### 🐞 Fixes

- Fixed Yarn v1.22.x download not unpacking correctly.

#### 🧩 Plugins

- Updated Yarn `node_depman_plugin` to v0.5.1.

## 1.16.2/3

#### 🚀 Updates

- Updated `projects` globs to support ending in `moon.yml`.
- Updated `node.dependencyVersionFormat` to fallback to a supported format when the chosen
  `node.packageManager` does not support the configured (or default) version format.
- Updated to proto v0.22.0.

#### 🐞 Fixes

- Fixed an issue where dependencies were being injected into the root `package.json`, when a
  root-level project was dependending on non-root project tasks.

#### 🧩 Plugins

- Updated `bun_plugin` to v0.5.
- Updated `deno_plugin` to v0.5.
- Updated `go_plugin` to v0.5.
- Updated `node_plugin` and `node_depman_plugin` to v0.5.
- Updated `python_plugin` to v0.2.
- Updated `rust_plugin` to v0.4.
- Updated `schema_plugin` (TOML) to v0.5.

## 1.16.1

#### 🐞 Fixes

- Fixed `moon ci` not treating dependents as "CI only" when running locally.
- Fixed the MQL parser failing on projects that contain a `.`.
- Fixed JSON comment stripping not handling docblock styled comments (`/** **/`).

## 1.16.0

#### 🚀 Updates

- Added Bun as a supported Node.js package manager: `node.packageManager: 'bun'`.
- Added components and targets support for the Rust toolchain.
  - Added `rust.components` and `rust.targets` settings to `.moon/toolchain.yml`.
  - Will automatically be installed with `rustup` when the pipeline is ran.
- Added a `MOON_TOOLCHAIN_FORCE_GLOBALS` environment variable, that will force all toolchain tools
  to use the global binary available on `PATH`, instead of downloading and installing.
- Added an improved task inheritance chain resolver.
  - Global and local tasks are now interweaved within the chain, where as previously global was
    built first, then local.
  - To fallback to the previous behavior, set `experiments.interweavedTaskInheritance: false` in
    `.moon/workspace.yml`.
- Added a new project type `automation`, for projects like E2E and integration testing.
- Updated action graph cycle detection to list all nodes in the cycle (when detectable).
- Updated all npx calls to use a package manager equivalent. For example: `yarn dlx`, `pnpm dlx`,
  `bunx`.
- Updated to support Yarn v4.

#### 🐞 Fixes

- Fixed an issue where `moon ci` and `git` would fail if there's only 1 commit on the base branch.
- Fixed an issue where `runInCI` was not respected when a task is a dependency of an affected task.
- Fixed an issue where the task `replace` merge strategy would not apply for empty values.

#### ⚙️ Internal

- Updated dependencies.
- Updated to proto v0.21.0.
- Pinned proto plugins to a fixed version instead of using latest.

## 1.15.4

#### 🐞 Fixes

- Fixed an issue where pnpm would fail to dedupe when its toolchain version is not using a
  fully-qualified version.
- Fixed an issue where `PROTO_OFFLINE` wouldn't use global binaries when available.

#### ⚙️ Internal

- Updated to proto v0.20.3.

## 1.15.3

#### 🐞 Fixes

- Fixed an issue where interactive/persistent flags weren't always bubbled up the the task runner.

#### ⚙️ Internal

- Updated to proto v0.20.

## 1.15.2

#### 🚀 Updates

- Updated `moon run --interactive` to allow more than 1 target.

#### 🐞 Fixes

- Fixed an issue where "raw" codegen files were sometimes being rendered, and failing with invalid
  syntax.
- Fixed an issue where task dependents for the non-primary targets were being included in the action
  graph.
- Fixed an issue with the project graph that would create duplicate nodes for deeply nested cycles.
- Fixed an issue where a cycle would be created in the action graph for the `SyncProject` action
  type.

## 1.15.1

#### 🚀 Updates

- Based on feedback, we've updated the automatic dependency linking to _not apply_ when the target
  is the root-level project. This should alleviate all unwanted cycles.

#### 🐞 Fixes

- Fixed an issue where Node.js dependency syncing would fail on `build` dependencies, and be over
  zealous with root-level projects.
- Improved detection of Rust `cargo-binstall` package.

## 1.15.0

#### 💥 Breaking

- Tasks that depend (via `deps`) on other tasks from arbitrary projects (the parent project doesn't
  implicitly or explicitly depend on the other project) will now automatically mark that other
  project as a "peer" dependency. For example, "b" becomes a peer dependency for "a".

#### 🎉 Release

- Rewrote the dependency graph from the ground-up:
  - Now known as the action graph.
  - All actions now depend on the `SyncWorkspace` action, instead of this action running
    arbitrarily.
  - Cleaned up dependency chains between actions, greatly reducing the number of nodes in the graph.
  - Renamed `RunTarget` to `RunTask`, including interactive and persistent variants.
- Updated the action graph to process using a topological queue, which executes actions on-demand in
  the thread pool when they are ready (dependencies have been met). Previously, we would sort
  topologically _into batches_, which worked, but resulted in many threads uselessly waiting for an
  action to run, which was blocked waiting for the current batch to complete.
  - For large graphs, this should result in a significant performance improvement.
  - Persistent tasks will still be ran as a batch, but since it's the last operation, it's fine.
- Released a new GitHub action,
  [`moonrepo/setup-toolchain`](https://github.com/marketplace/actions/setup-proto-and-moon-toolchains),
  that replaces both `setup-moon-action` and `setup-proto`.

#### 🚀 Updates

- Added a `moon action-graph` command.
- Added a `--dependents` argument to `moon action-graph`.
- Added the ability to skip non-`RunTask` actions using environment variables.
- Deprecated the `moon dep-graph` command.

#### 🐞 Fixes

- Fixed an issue where task dependents (via `moon ci` or `moon run --dependents`) wouldn't always
  locate all downstream tasks.

#### ⚙️ Internal

- Added in-memory caching to project graph file system lookup operations.
- Updated Rust to v1.72.

## 1.14.5

#### 🐞 Fixes

- Temporarily fixed the "A dependency cycle has been detected for (unknown)" issue.
- Fixed an issue where Git hooks were not created properly when using Git worktrees.
- Fixed a panic when attempting to clean/parse a JSON string.

## 1.14.4

#### 🐞 Fixes

- Fixed an issue where `moon docker scaffold` was too greedy and would copy files it shouldn't.
- Fixed some `PATH` inconsistencies when executing npm/pnpm/yarn binaries.
- Fixed codegen `lower_case` and `upper_case` stripping characters.

## 1.14.3

#### 🚀 Updates

- Updated `moon dep-graph` to support a task in closest project, similar to `moon run`.
- Updated to proto v0.19.

#### 🐞 Fixes

- Fixed an issue where local tasks could not extend global tasks using the `extends` setting.

## 1.14.2

#### 🐞 Fixes

- Fixed an issue where non-YAML files in `.moon/tasks` would be parsed as YAML configs.
- Fixed an issue where arguments were not passed to generated Git hooks.
- Fixed an issue where moonbase would fail to sign in in CI.
- Fixed an issue where a root project with aliases, that has self referential tasks, would trigger a
  stack overflow error.

## 1.14.1

#### 🐞 Fixes

- Fixed an issue when using a global version of npm/pnpm/yarn, and the wrong arguments were being
  passed to commands.
- Fixed the "running for 0s" message constantly logging for interactive tasks.

## 1.14.0

#### 🚀 Updates

- Added a `moon run` shorthand, where "run" can be omitted. For example, `moon run app:build` can be
  written as `moon app:build`.
  - This only works for targets that contain a `:`.
- Updated `moon ci` to support running an explicit list of targets, instead of running everything.
- Updated `node.version`, `npm.version`, `pnpm.version`, `yarn.version`, and `rust.version` to
  support partial versions and requirements/ranges like `1.2`, `1`, or `^1.2`.
- Updated `.moon/tasks` to support nested folders, for better organization of task files.

#### ⚙️ Internal

- Improved handling of certificates and proxies.
- Updated to proto v0.18.

## 1.13.5

#### 🐞 Fixes

- Fixed an issue where the `projectName` query would not work correctly.

## 1.13.4

#### ⚙️ Internal

- Updated to proto v0.17.

## 1.13.3

#### 🐞 Fixes

- Fixed an issue where tool globals directory was not being correctly located.
- Fixed a panic when using the `rust` toolchain and attempting to install `bins`.

## 1.13.2

#### 🐞 Fixes

- Fixed an issue where `pnpm` or `yarn` would panic based on configuration combination.

## 1.13.1

#### 🐞 Fixes

- Fixed an issue where tasks depending on arbitrary project tasks would fail to build a partial
  project graph.
- Fixed an issue where task `deps` within global tasks would not apply exclude/rename overrides.
- Fixed an issue with asset/binary files not working correctly with codegen templates.
- Fixed an issue where `moon upgrade` would require a workspace.

## 1.13.0

#### 🚀 Updates

- Added an `allowFailure` task option, allowing tasks to fail without bailing the entire run.
  - Tasks allowed to fail cannot be depended on.
- Added colors to command line `--help` menus.
- Updated `runner.archivableTargets` to support tag scoped targets.
- Updated `moon query tasks` to filter out projects with no tasks.
- Updated `moon query tasks --affected` to filter based on affected task, instead of affected
  project.
- Updated proto integration from v0.12 to v0.16:
  - proto tools are now powered by WASM plugins, which will be downloaded by moon on-demand.
  - Yarn v2+ will now download the requested version, and not downgrade to latest v1.
  - Please report any issues or degradations from this migration.
  - View entire [proto changelog](https://github.com/moonrepo/proto/blob/master/CHANGELOG.md#0160).

#### 🐞 Fixes

- Fixed `moon init` not using the remote default branch when scaffolding.

#### ⚙️ Internal

- Cleaned up moonbase and launchpad implementations.
- Updated Rust to v1.72.

## 1.12.1

#### 🐞 Fixes

- Improved failed task error messages by including information about the failing task.
- Fixed an issue where failed tasks would be cached.
- Fixed an issue where errors lost information while bubbling up the stack.

## 1.12.0

#### 🚀 Updates

- Added [git worktree](https://git-scm.com/docs/git-worktree) support (experimental).
- Added an `interactive` field to task options. This marks tasks as interactive, so they can use
  stdin.
- Added an `extends` field to task configurations. This allows tasks to extend and inherit settings
  from sibling tasks.
- Updated task `env` values to support token functions and variables.
- Updated task `outputs` to support negated globs.
- Will now log a warning to the console if a configuration file uses the `.yaml` extension.

#### 🐞 Fixes

- Fixed an issue where `moon ci` would no run affected targets based on touched files.

#### ⚙️ Internal

- Improved caching and hashing layers.

## 1.11.1

#### 🐞 Fixes

- Fixed an issue where tasks using output globs would not always hydrate from the cache.

## 1.11.0

#### 💥 Breaking

- To support the new project graph, the order and priority in which environment variables are
  resolved has changed. Previously it was task-level > .env file > project-level. Now it's
  task-level > project-level > .env file.

#### 🚀 Updates

- Rewrote the project graph from the ground-up:
  - Lazily built using a multi-pass approach.
  - Graph edges now indicate the type of relationship: development, production, build, peer.
  - Updated `moon project-graph --json` to include the fully expanded graph data.
- Identifiers (project names, file groups, etc) can now be prefixed with underscores (`_`).
- Added Poetry detection support for Python projects.
- Added an `experiments` setting to `.moon/workspace.yml`.
- **Tasks**
  - Environment variables in `command` and `args` are now substituted.
  - Task `deps` can now depend on tag targets (`#tag:task`).
  - Task `env` are now used when substituting values, alongside system-level.
  - Task `outputs` can now use token variables.
- **Codegen**
  - Templates can be used as-is without rendering with [Tera](https://tera.netlify.app) by appending
    a `.raw` extension.
- **Query language**
  - Updated `project` to query both project name AND alias.
  - Added `projectName` for only querying by name.

#### 🐞 Fixes

- Fixed an issue where newer moonbase secret keys would fail to sign in.
- Fixed an issue where `@files` token would not invalidate the project graph cache.
- Fixed an issue where changing `.env` would not invalidate the project graph cache.

#### ⚙️ Internal

- Updated to proto v0.13.
- Updated Rust to v1.71.

## 1.10.1

#### 🐞 Fixes

- Fixed an issue where `.gitignore` patterns weren't always applied correctly.
- Fixed an issue where `git hash-object` commands would fail if moon was setup in a sub-directory.
- Fixed an issue where our "upgrade moon" message would print when requesting JSON output
  (`--json`), resulting in JSON parsing errors.

## 1.10.0

#### 💥 Breaking

> These changes are fixing edge cases that should not have been allowed, but may break existing
> repos. If these changes become troublesome, we'll revert.

- Tasks that configure the same outputs will now error. This change was made as multiple tasks
  writing to the same output location will cause caching and hydration issues.
- If a dependency of a task failed to run or was skipped, then the parent task will now be skipped.

#### 🚀 Updates

- Added support for `MOON_BASE` and `MOON_HEAD` environment variables.
  - Will be used when diffing across branches or commits.
  - Works for both `moon ci` and `moon run`.
- Added `deno.bins` setting to `.moon/toolchain.yml`.
- Added `hasher.ignorePatterns` and `hasher.ignoreMissingPatterns` settings to
  `.moon/workspace.yml`.
- Updated `moon ci` to include a summary of all failed actions.
- Updated `moon run` to compare against the previous commit when running on the default branch and
  using `--remote`.
- Updated `rust.bins` in `.moon/toolchain.yml` to support an object for each bin entry.
  - Can denote bins as CI or local only.
  - Can force install bins.
- Updated the run report to include stderr/stdout for all attempts.

#### 🐞 Fixes

- Fixed an issue where failed target run attempts would not appear in the run report.

#### 📚 Documentation

- Added a new in-depth "Debugging a task" guide.

#### ⚙️ Internal

- Updated to proto v0.12.
- Modernized the code generator and project constraints implementation.
- Renamed runfile to snapshot throughout.

## 1.9.2

#### 🐞 Fixes

- Fixed a panic when attempting to execute an npm package who's binary is purely Bash.

## 1.9.1

#### 🐞 Fixes

- Fixed a panic when parsing the output of `git --version`.

## 1.9.0

#### 🚀 Updates

- Added VCS hooks management support.
  - Added `vcs.hooks` and `vcs.syncHooks` settings to `.moon/workspace.yml`.
  - Added `moon sync hooks` command.
- Added `--clean` and `--force` flags to `moon sync codeowners` command.
- Updated `moon init` to:
  - Detect an applicable VCS provider and set the `vcs.provider` setting.
  - Convert a detected tool version to a fully-qualified semantic version.
- **Node.js**
  - Moved syncing logic from `InstallNodeDeps` action to `SetupNodeTool` action. This includes
    syncing `packageManager`, `engines`, and version files. This should feel more natural.

#### 🐞 Fixes

- Fixed an issue where task hashes would be different between Windows and Unix machines.
  - Root cause is that arguments would use different path separators.
- Fixed an issue where `dev`, `start`, or `serve` tasks would not always be marked as `local`.
- Fixed an issue where inherited tasks parameters (inputs, deps, etc) would sometimes be lost based
  on the merge strategy.
- Fixed an issue with dependency graph cycle detection.

#### ⚙️ Internal

- Updated to proto v0.11.
- Dropped SVN support since it was never finished and doesn't work.
- Improved VCS file handling, caching, and performance.

## 1.8.3

#### 🐞 Fixes

- Fixed an issue where command line arguments were incorrectly escaped in Bash shells.

## 1.8.2

#### 🐞 Fixes

- Updated `CODEOWNERS` to take `.editorconfig` into account when generating.
- Fixed an issue where `git` branch commands would fail on <= v2.22.
- Fixed an issue where disabling moon's cache would not disable proto's cache.

## 1.8.1

#### 🐞 Fixes

- Fixed an issue where failed processes would not bubble up the original error.
- Fixed TypeScript type issues in `@moonrepo/types`.
- Fixed JSON schema issues.

#### ⚙️ Internal

- Updated to proto v0.10.5.

## 1.8.0

#### 🚀 Updates

- Added code owners (`CODEOWNERS`) support.
  - Added `owners` setting to `moon.yml`.
  - Added `codeowners` setting to `.moon/workspace.yml`.
  - Added `moon sync codeowners` command.
- Added `vcs.provider` setting to `.moon/workspace.yml`.
- Added a new action to the graph, `SyncWorkspace`, that'll be used for workspace-level checks.
- Added `workspace.syncing` and `workspace.synced` webhooks.
- Added `MOON_OUTPUT_STYLE` and `MOON_RETRY_COUNT` environment variables.
- **Rust**
  - Improved Cargo workspace root and members detection.

#### ⚙️ Internal

- Deprecated the `moon sync` command, use `moon sync projects` instead.
- Refactored task inputs, outputs, and file groups to be more accurate.
- Updated Rust to v1.70.

## 1.7.3

#### 🐞 Fixes

- Fixed an issue where glob task outputs were not invalidating a previous build.
- Fixed an issue where changing inputs would not mark a task as affected, when a moon workspace is
  nested within a repository.
- Improved handling of ctrl+c signal detection and shutting down processes.

## 1.7.2

#### 🐞 Fixes

- Node.js
  - Fixed an issue where some workers/packages would fail while inheriting parent args.
- Rust
  - Fixed an issue where `cargo generate-lockfile` would run in the wrong directory.

## 1.7.1

#### 🐞 Fixes

- Fixed some configuration bugs.
- Fixed initial bootstrap log messages not being logged.
- Fixed an issue where hydrated caches would be partially written.

## 1.7.0

#### 🚀 Updates

- Rewrote configuration from the ground-up:
  - Strict parsing to bubble up typos, invalid nesting, and more.
  - Recursive merging and validation.
  - And many more improvements.
- Rewrote error handling and rendering.
  - Improved error messages.
  - Added custom error messages for certain situations.
- Added support for npm lockfile v3 format.

#### 🐞 Fixes

- Fixed an issue where colors were not being forced when passing `--color`.
- Fixed an issue where `--log` or `MOON_LOG` would error when running nested `moon` commands.

#### ⚙️ Internal

- Updated to proto v0.10.
- Updated Cargo dependencies.

## 1.6.1

#### 🐞 Fixes

- Fixed poor argument parsing of command line operators like `;`, `&&`, etc.

## 1.6.0

#### 🚀 Updates

- Added support for persistent tasks.
  - Added `persistent` task option to `moon.yml` (is also set via `local`).
  - Persistent tasks _run last_ in the dependency graph.
- Updated long running processes to log a checkpoint indicating it's still running.
- Updated task `platform` detection to only use the platform if the toolchain language is enabled.
- Started migration to a newer/better logging implementation.

#### 🐞 Fixes

- Fixed an issue where a task would panic for missing outputs.

#### ⚙️ Internal

- Reworked file groups to use workspace relative paths, instead of project relative.
- Reworked processes to better handle command line arguments, shells, and piped stdin input.

## 1.5.1

#### 🐞 Fixes

- Fixed an issue where tasks would run in CI even though `runInCI` was false.
- Fixed an issue where npm, pnpm, and yarn shims were not being used from proto.

## 1.5.0

#### 🚀 Updates

- Added Rust tier 2 and 3 language support!
  - Added `rust` as a supported `platform` variant.
  - Added `rust` setting to `.moon/toolchain.yml`.
  - Added `toolchain.rust` setting to `moon.yml`.
  - Added support for `rust` setting in `.prototools`.
  - Updated `moon init` and `moon bin` commands to support Rust.
  - Updated `moon docker scaffold` command to scaffold Cargo files.
  - Updated `moon docker prune` command to delete the `target` directory.

#### 🐞 Fixes

- Fixed an issue where task type was `run` when it should be `test`.

#### ⚙️ Internal

- Reworked `moon init --yes` to not enable all tools, and instead enable based on file detection.
- Cleaned up `moon init` templates. Will no longer scaffold `.moon/tasks.yml`.

## 1.4.0

#### 🚀 Updates

- Added a new target scope for tags, `#tag:task`, which will run a task for all projects with the
  given tag.
- Updated `moon query projects` and `moon query tasks` to support MQL for filtering results.
- Deprecated `node.aliasPackageNames` setting. Aliases will always be loaded now.

#### ⚙️ Internal

- Upgraded to proto v0.8.
- Updated JSON schemas with missing fields.
- Rewrote ID handling for future features.

## 1.3.2

#### 🐞 Fixes

- Fixed an issue where a `pnpm-lock.yaml` with no packages would fail to parse.

## 1.3.1

#### 🐞 Fixes

- Fixed a few issues during input hashing:
  - Would attempt to include deleted files from `git status`, which would log a warning.
  - Would attempt to hash directories for root-level projects, which would log a warning.

#### ⚙️ Internal

- Upgraded to proto v0.7.2.

## 1.3.0

#### 🚀 Updates

- Introducing MQL, a custom query language for running advanced filters on the project graph.
- Added a `--query` option to the `moon run` command, allowing for advanced targeting.
- Updated config loading to be strict and error on unknown fields for non-root fields.

#### 🐞 Fixes

- Fixed an issue where proto would fail to parse `manifest.json`.

#### ⚙️ Internal

- Updated Rust to v1.69.
- Upgraded to proto v0.7.
- Improved accuracy of our globbing utilities, especially around dotfiles/dotfolders.

## 1.2.2

#### 🚀 Updates

- Added `node_modules/.bin/moon` as another lookup location for the `moon` binary when running
  globally.

#### 🐞 Fixes

- Fixed an issue where running tasks were not killed, resulting in background zombie processes.
- Fixed a few version comparisons between Yarn legacy and berry.
- Updated dependency deduping to not run if the manager version is unknown.

## 1.2.1

#### 🐞 Fixes

- Fixed an issue where `$projectAlias` token was not substituting correctly.

## 1.2.0

#### 🚀 Updates

- Added task inheritance based on tags in the form of `.moon/tasks/tag-<name>.yml`.

#### 🐞 Fixes

- Fixed an issue where setting `MOON_COLOR` would fail validation.

#### ⚙️ Internal

- Upgraded to proto v0.6.
- Improvements to file system operations.
- Minor improvements to performance.

## 1.1.1

#### 🐞 Fixes

- Fixed an issue where token function resolving would cause massive performance degradation.

## 1.1.0

#### 🚀 Updates

- Added token variable substitution support for task `command`s.
- Added a `moon task` command, for viewing resolved information about a task.
- Updated `moon run` to be able to run tasks in the closest project based on current working
  directory.
- Updated `noop` tasks to be cacheable, so that they can be used for cache hit early returns.

#### ⚙️ Internal

- Upgraded to proto v0.5.
- Support pnpm v8's new lockfile format.
- Better handling for task's that execute the `moon` binary.

## 1.0.3

#### 🚀 Updates

- Added `hasher.batchSize` to control the number of files to be hashed per batch.
- Updated new version checks to include an optional message.

#### 🐞 Fixes

- Fixed an issue where non-input matching files were being passed to `git hash-object` during the
  inputs collection process. For large projects, you'll see improved performance.
- Fixed an issue where root-level input globs were not matching correctly when `hasher.walkStrategy`
  was "vcs".
- Fixed a deadlock where some concurrent tasks via a parent `noop` task would not start or run in
  parallel.

#### ⚙️ Internal

- Upgraded to proto v0.4.
- Switched to a semaphore for restricting task concurrency.

## 1.0.2

#### 🐞 Fixes

- Fixed an issue where `moon run` or `moon check` would hang when not running in a workspace.
- Fixed an issue where workspace root finding will locate `~/.moon`.

## 1.0.1

#### 🐞 Fixes

- Updated `envFile` to log a warning instead of triggering an error when `.env.` is missing.
- Updated `envFile` to support workspace relative paths when prefixed with `/`.
- Fixed an issue where `.moon/tasks/*.yml` were not scaffolded into `Dockerfile`s.
- Fixed an issue where a CI environment wasn't detected for some CI providers.
- Fixed a project cache issue when running tasks inside and outside of a container.

## 1.0.0

#### 💥 Breaking

- Updated the installer scripts and the `moon upgrade` command to install the `moon` binary to
  `~/.moon/bin`.
- Removed Homebrew support.

#### 🚀 Updates

- Added a `constraints` setting to `.moon/workspace.yml`, allowing for project/dep relationships to
  be enforced.
- Added a `hasher.warnOnMissingInputs` setting to `.moon/workspace.yml`.
- Added a `shell` task option to `moon.yml` that will wrap system tasks in a shell.
- Added a `tags` setting to `moon.yml` for project categorization.
- Added a `--tags` option to the `moon query projects` command.
- Added a `telemetry` setting to `.moon/workspace.yml`.
- Added 5 new token variables: `$projectAlias`, `$date`, `$time`, `$datetime`, and `$timestamp`.
- Updated task `env` and `.env` files to support variable substitution using `${VAR_NAME}` syntax.
- Updated system tasks to now execute within a shell.

#### 🐞 Fixes

- Reworked how task inputs are resolved when empty `[]` is configured, and all `**/*` is inherited.

#### ⚙️ Internal

- Updated the new version check to only run on the `check`, `ci`, `run`, and `sync` commands.
- Will now detect 16 additional CI environments: Agola, AppCenter, Appcircle, Azure, Bamboo,
  Bitrise, Buddy, Cirrus, Codemagic, Heroku, Jenkins, Jenkins X, Netlify, TeamCity, Vela,
  Woodpecker.
- Will now attempt to detect CD environments for more accurate metrics.
- We now create a [cache directory tag](https://bford.info/cachedir) in `.moon/cache`.<|MERGE_RESOLUTION|>--- conflicted
+++ resolved
@@ -34,15 +34,12 @@
 
 - Updated Rust to v1.76.
 
-<<<<<<< HEAD
-=======
 ## 1.21.4
 
 #### 🐞 Fixes
 
 - Fixed VCS hooks on Windows generating invalid PowerShell commands.
 
->>>>>>> 0580100a
 ## 1.21.3
 
 #### 🐞 Fixes
