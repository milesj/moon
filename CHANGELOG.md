--- conflicted
+++ resolved
@@ -9,7 +9,6 @@
   - Added a `toolchain.python` setting to `moon.yml`.
   - Updated `moon bin` and `moon docker` commands to support Python.
 
-<<<<<<< HEAD
 ## 1.29.4
 
 #### 🚀 Updates
@@ -38,8 +37,43 @@
 
 - Fixed an issue running `npx` commands (primarily through lockfile deduping).
 
-=======
->>>>>>> f1a7c070
+## 1.29.4
+
+#### 🚀 Updates
+
+- Added an `experiments.strictProjectIds` setting to `.moon/workspace.yml`. When enabled, will
+  disallow using original IDs for renamed projects (via the `id` setting) when building the project
+  graph.
+- Updated codegen/template `destination` to be relative from the workspace root if prefixed with
+  `/`, otherwise the current working directory.
+
+#### 🐞 Fixes
+
+- Fixed an issue where moon would attempt to execute a folder if it has the same name as the current
+  shell.
+- Fixed an issue where `[working_dir]` and `[workspace_root]` variables were not working in the
+  `template.yml` `destination` setting.
+
+#### ⚙️ Internal
+
+- Updated dependencies.
+- Updated proto to v0.42.0 (from 0.41.3).
+
+## 1.29.3
+
+#### 🐞 Fixes
+
+- Fixed an issue running `npx` commands (primarily through lockfile deduping).
+
+## Unreleased
+
+- Added Python tier 3 support.
+  - Will download and install Python into the toolchain when a `version` is configured.
+  - Will parse the `requirements.txt` to resolve and install dependencies.
+  - Added a `python.version` setting to `.moon/toolchain.yml`.
+  - Added a `toolchain.python` setting to `moon.yml`.
+  - Updated `moon bin` and `moon docker` commands to support Python.
+
 ## 1.29.2
 
 #### 🚀 Updates
