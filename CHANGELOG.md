# Changelog

## Unreleased

#### 💥 Breaking

- If you renamed a project using the `id` setting in `moon.yml`, you can no longer reference that
  project in dependencies and targets using its original ID.
- Refactored the `moon query tasks` command.
  - CLI options have been replaced with new task based options, instead of being project based.
  - Now utilizes the new task graph and affected tracker.

#### 🚀 Updates

- Resolved the `strictProjectIds` experiment and you can no longer reference the original ID.
- Resolved the `disallowRunInCiMismatch` experiment and you can no longer have a CI based task
  depend on a non-CI based task.
- Added a new task graph, that enables new granular based functionality for task related features.
  - Added a new `moon task-graph` command.
  - Can now control the depth of upstream (dependencies) and downstream (dependents).
  - Affected information now tracks based on dependent graph connections.
  - Added `--upstream` and `--downstream` options to `moon query tasks`.
- Added 7 new token variables: `$arch`, `$os`, `$osFamily`, `$vcsBranch`, `$vcsRepository`,
  `$vcsRevision`, `$workingDir`
- Added a `rust.binstallVersion` setting to `.moon/toolchain.yml`.
<<<<<<< HEAD
- Added Python tier 3 support.
  - Will download and install Python into the toolchain when a `version` is configured.
  - Will parse the `requirements.txt` to resolve and install dependencies.
  - Added a `python.version` setting to `.moon/toolchain.yml`.
  - Added a `toolchain.python` setting to `moon.yml`.
  - Updated `moon bin` commands to support Python.
=======
- Updated Pkl configurations to support `read()` for environment variables.
>>>>>>> 4925bc0d

#### 🐞 Fixes

- Fixed `moon project-graph <id>` not including all dependencies/dependents. It was only showing
  direct relationships.

#### ⚙️ Internal

- Updated dependencies.
- Updated proto to v0.42.1 (from 0.42.0).

## 1.29.4

#### 🚀 Updates

- Added an `experiments.strictProjectIds` setting to `.moon/workspace.yml`. When enabled, will
  disallow using original IDs for renamed projects (via the `id` setting) when building the project
  graph.
- Updated codegen/template `destination` to be relative from the workspace root if prefixed with
  `/`, otherwise the current working directory.

#### 🐞 Fixes

- Fixed an issue where moon would attempt to execute a folder if it has the same name as the current
  shell.
- Fixed an issue where `[working_dir]` and `[workspace_root]` variables were not working in the
  `template.yml` `destination` setting.

#### ⚙️ Internal

- Updated dependencies.
- Updated proto to v0.42.0 (from 0.41.3).

## 1.29.3

#### 🐞 Fixes

- Fixed an issue running `npx` commands (primarily through lockfile deduping).

## 1.29.2

#### 🚀 Updates

- Removed the warning around `.env` files not existing in certain environments.

#### 🐞 Fixes

- Fixed an issue where the task option `timeout` would apply to the overall run, and not for each
  attempt when using the `retryCount` option.

#### ⚙️ Internal

- Updated Rust to v1.82.

## 1.29.1

#### 🚀 Updates

- Added a new task option `merge`, that defines the same strategy for all applicable fields. Can be
  overridden with `mergeX` task options.
- Added a `moon` setting to `.moon/toolchain.yml`, which can be used to customize the update check
  process.

#### 🐞 Fixes

- Fixed `moon query projects` including dependency projects by default. Can be controlled with
  `--upstream`.
- Fixed `moon query projects` regex patterns not working when used in conjunction with affected.
- Fixed Bash-based hooks being generated with the wrong path separators on Windows.
- Fixed an issue where an inherited task with merge strategy "replace" will accidentally remove task
  args, deps, and env in inheriting tasks.
- Fixed an issue where token variables and environment variables used within task args together
  would not be replaced correctly.

## 1.29.0

#### 🚀 Updates

- Implemented a new affected project tracker that is more accurate and more powerful.
  - Can now control the depth of upstream (dependencies) and downstream (dependents).
  - Affected information now logs more information and is included in reports/JSON.
  - Added `--upstream` and `--downstream` options to `moon query projects`.
  - Coming soon for affected tasks as well!
- Implemented experimental support for a new configuration language, [Pkl](https://pkl-lang.org)!
  - Pkl is programmable, allowing for variables, loops, conditionals, and more.
- Added a new task option, `cacheLifetime`, that controls how long a task will be cached for.
- Added a new task merge strategy, `preserve`, that preserves the original inherited value.
- Added a new setting `vcs.hookFormat` to `.moon/workspace.yml`, that can customize the shell/file
  format for hooks.
- Added "sync workspace action" support to toolchain plugins. This is our first step in supporting
  toolchains via WASM plugins.
- Updated task `outputs` to support token and environment variables.
- Updated `moon query projects` to include the project description as a trailing value.
- Updated `moon query tasks` to include the task type and platform, and the task description as a
  trailing value.

#### 🐞 Fixes

- Fixed an issue where a root project in a polyrepo would not default to `**/*` inputs for tasks.
- Potential fix for an issue that occurs when multiple toolchains of the same type (2 different
  Node.js versions for example) would fail in weird ways when installing in parallel.

#### ⚙️ Internal

- Updated identifiers and targets to use [compact strings](https://crates.io/crates/compact_str).
- Updated proto to v0.41.3 (from 0.40.4).
- Updated wasmtime to v23 (from v17).

## 1.28.3

#### 🐞 Fixes

- Fixed an issue where VCS hooks were not being generated in Docker (requires `.git` to exist).
- Fixed an issue where projects whose `id` was renamed in `moon.yml` wasn't being reflected when
  inheriting project dependencies through the toolchain/platform integration.
- Fixed `optionalDependencies` not being considered a project relationship for Bun/Node implicit
  `package.json` detection.

## 1.28.2

#### 🚀 Updates

- Updated cached task outputs to now be prefixed with the task target when printing to the console.
- Updated Bun/Yarn lockfile parsing to temporarily log a warning on parse failure instead of exiting
  with an error. This change was made as there are currently no actionable or human-readable error
  messages.

#### 🐞 Fixes

- Fixed an issue where empty lines were being trimmed while streaming task console output.
- Fixed an issue where tasks that errored _before_ the command is executed, would swallow the error
  in `moon ci`.
  - It would also put the task in a non-failed state depending on the order of operations. This
    should be correct now.

## 1.28.1

#### 🚀 Updates

- Added caching around `bun bun.lockb` commands, instead of running them for every task.
- Updated and loosened identifier naming restrictions.
- Updated environment variable substitution to support different outputs when a variable is missing,
  based on a trailing flag syntax.
  - `$FOO` or `${FOO}` - If variable is missing, keeps the original syntax (current default).
  - `$FOO?` or `${FOO?}` - If variable is missing, replaces with an empty string.
  - `$FOO!` or `${FOO!}` - Ignores variable substitution and preserves the syntax (without !).

#### 🐞 Fixes

- Fixed an issue where an affected task with files that contain non-standard characters would fail
  to run because Bash expansion fails. We now quote file paths that contain `*`, `$`, `+`, and `[]`.

#### ⚙️ Internal

- Updated Rust to v1.81.

## 1.28.0

#### 💥 Breaking

- Extensions (WASM plugins) must implement the `register_extension` API. All built-in extensions
  have been updated.

#### 🚀 Updates

- Resolved the `actionPipelineV2` experiment and the new pipeline is now always enabled. The old
  pipeline code has been deleted. If you run into any problems, please report an issue!
- Resolved the `strictProjectAliases` experiment and enabled its functionality going forward.
- Added a `preset` task setting, that enables a collection of task options.
  - Will be replacing the `local` setting, which is now deprecated.
- Added an `os` task option, which allows a specific operating system to be targeted for the task.
- Added a `@meta` token function that can access project metadata.
- Added `$projectName`, `$projectChannel`, and `$projectOwner` token variables.
- Added `codeowners.requiredApprovals` setting to `.moon/workspace.yml`, that will apply
  requirements to all paths.
- Added a new experiment `disallowRunInCiMismatch`, that errors when a task that is `runInCI`
  enabled depends on a task that is `runInCI` disabled. These kinds of relationships cause a handful
  of issues in the pipeline.
  - Currently this only applies to `moon ci` and may also apply to `moon run` in the future.
- Updated the terminal checkpoint (4 squares) colors to better reflect their state.
  - Cached tasks continue to be blue, but non-cached but successful tasks are now green.
  - Announcements are now yellow.
- Updated `MOON_TOOLCHAIN_FORCE_GLOBALS` to support filtering by tool IDs, instead of applying to
  everything.

#### ⚙️ Internal

- We've sunset the CI insights feature in moonbase. We will no longer be tracking CI run history.
  This is a retroactive change that applies to all moon versions.
- Updated proto to v0.40.4 (from v0.39.7).

## 1.27.10

#### 🐞 Fixes

- Fixed an issue around running dependents when a dependency is affected in CI.

## 1.27.9

#### 🐞 Fixes

- Fixed a regression where the "primary target" detection would include far too many targets. This
  would result in passthrough arguments being unintentionally passed deeper.
- Fixed a regression where dependent tasks would always run in CI.

## 1.27.8

#### 🚀 Updates

- We now log messages when inheriting values from the root `.prototools`.

#### 🐞 Fixes

- Fixed a panic that occurs in the action graph builder.
- Fixed an issue where the root `.prototools` wasn't always loaded.

## 1.27.7

#### 🐞 Fixes

- Fixed an issue where codeowners `requiredAppprovals` wouldn't allow `1`.
- Fixed an issue where a task that depends on another task that has `runInCI: false`, would not run
  as affected in `moon ci` because the dependency task was skipped.

## 1.27.6

#### 📢 Notice

There have been reports of the `moon.exe` binary being flagged as a Trojan on Windows. This looks to
be a common false positive (`Wacatac.B!ml`) that targets Rust built binaries (as seen in the
[Tauri project as well](https://github.com/tauri-apps/tauri/issues/2486)).

While this isn't a simple fix on our end, we're publishing a new binary to replace the old one. You
may also have to unquarantine moon on your system. And lastly, we also suggest
[adding an exclusion for `moon.exe` to Windows Defender](https://support.microsoft.com/en-gb/windows/add-an-exclusion-to-windows-security-811816c0-4dfd-af4a-47e4-c301afe13b26).

#### ⚙️ Internal

- Updated proto to v0.39.7 (from v0.38.3).
- Updated Rust to v1.80.
- Updated dependencies.

## 1.27.5

#### 🐞 Fixes

- Fixed an issue where token expansion would clobber variable replacement when multiple variables
  are used.
- Fixed internal tasks being displayed in `moon query` results.

## 1.27.4

#### 🐞 Fixes

- Fixed an issue where `moon docker scaffold` would not respect `.gitignore` files.
- Fixed an issue where task hashing would potentially hash too many files when extracting touched
  files from `git status`.
- Fixed an issue where the automatic dependency installation wasn't triggering when switching
  branches.

## 1.27.3

#### 🚀 Updates

- Added `project.metadata` to `moon.yml` so that custom fields can be defined.
- Improved some task related error messages to include more information.

#### 🐞 Fixes

- Fixed an issue where the new action pipeline wouldn't wait for in-flight moonbase (remote caching)
  requests to finish. The old pipeline was not affected.
- Fixed `@in` and `@out` tokens not being able to reference other token functions.

## 1.27.2

#### 🐞 Fixes

- Fixed an issue where file groups expanded with task `script` or `env` weren't resolving relative
  to the project or workspace root (based on options).

#### ⚙️ Internal

- Updated proto to v0.38.3 (from v0.38.2).

## 1.27.1

#### 🚀 Updates

- Removed the concurrency limit when running persistent tasks.

#### 🐞 Fixes

- Fixed an issue where task scripts would error with "command not found" (caused by over
  escaping/quoting).
- Fixed an issue where a persistent task may not run or error with a missing dependency hash, if ran
  alongside many other persistent tasks.
- Fixed an issue where "build" dependencies were being synced as project references.
- Fixed an issue where the install dependencies action wouldn't run if the vendor directory
  (node_modules) was missing, but our operation was previously cached.
- Fixed an issue where token variables were not being replaced in task scripts.

## 1.27.0

#### 🚀 Updates

- Enabled the `experiments.actionPipelineV2` setting in `.moon/workspace.yml` by default.
  - If you run into any issues running tasks, disable this setting and report an issue.
- Added a new task field `script`, as an alternative to `command` + `args`.
  - Scripts support multiple commands (`&&`), pipes, and redirects.
  - Scripts do not support task inheritance argument merging.
  - Scripts are always ran in a shell.
- Added a new command, `moon docker file`, that can be used to generate an initial multi-stage
  `Dockerfile` for a project.
- Added new `docker` settings to both `.moon/workspace.yml` and `moon.yml`, allowing it to be
  configured at the workspace and project levels.
- Added support for [murex](https://murex.rocks/) shells.
  - Updated both `unixShell` and `windowsShell` task options.
- Improved the "automatically install dependencies if a manifest/lockfile has changed" flow. This
  should trigger less than before.
- We now generate JSON schemas for our configuration files to `.moon/cache/schemas`, so that they
  can be dynamically created based on the current moon version and environment.
  - Is automatically generated when running a task.
  - Added a `moon sync config-schemas` command to manually run this operation.
- When writing JSON and YAML files, we attempt to write back to the file with its original
  indentation.

#### 🐞 Fixes

- Fixed action operations not being present in the run report when a task fails to run.
- Fixed stdout/stderr not being included in the summary review of failed tasks.

#### 🧰 Toolchain

- Node
  - Added a `node.syncPackageManagerField` setting, to control the `packageManager` field in
    `package.json`.
- Yarn
  - Will no longer call `yarn set version` and instead rely entirely on proto's toolchain.

#### ⚙️ Internal

- Updated proto to v0.38.2 (from v0.37.2).

## 1.26.7

#### 🚀 Updates

- Updated `bun.installArgs` and `node.bun.installArgs` to stay in sync.

#### 🐞 Fixes

- Fixed `moon run --affected` not auto-installing dependencies in CI.
- Fixed an issue where the project graph cache would not invalidate based on certain environment
  variables.
- Fixed an issue where our console would be prematurely dropped, causing output flushing issues.

## 1.26.6

#### 🐞 Fixes

- Fixed a regression where `pwsh.exe` would not fallback to `powershell.exe` when the former does
  not exist.
- Respect `CARGO_HOME` during automatic rustup installation.

## 1.26.5

#### 🚀 Updates

- Updated home-based environment variables, like `CARGO_HOME`, to support relative paths.

#### 🐞 Fixes

- Fixed an issue where globs wouldn't match when leading with `./`.

#### ⚙️ Internal

- Updated proto to v0.37.2 (from v0.37.1).

## 1.26.4

#### 🐞 Fixes

- Fixed an issue where the shell could not be detected, and would potentially hang.

## 1.26.3

#### 🐞 Fixes

- Potential fix for a deadlock that occurs when running `moon docker scaffold`.
- Reverted the default shell back to `sh` instead of `bash` when one could not be detected.

## 1.26.2

#### 🐞 Fixes

- Fixed the `ciReport.json` file not being created with the experimental pipeline.
- Fixed the wrong version being displayed in `--version` and in logs.

#### ⚙️ Internal

- Downgraded WASM runtime to fix potential issues.

## 1.26.1

#### 🐞 Fixes

- Re-released because of an npm version mismatch issue.

## 1.26.0

#### 💥 Breaking

- Reworked webhooks to more closely align with our current data structures.
  - Renamed `target.*` events to `task.*`, and `*.finished` to `*.completed`.
  - Removed the `pipeline.aborted` event. Instead, an `aborted` field is now passed to
    `pipeline.completed`.
  - Replaced the `action` field with a new `node` field within `task.*` events.
  - Reworked `pipeline.completed` entirely. Instead of calculating values for you, we now pass all
    results allowing you to calculate them yourself.

#### 🚀 Updates

- Rewrote the actions/tasks pipeline from the ground-up. Is currently experimental and must be
  enabled with the `experiments.actionPipelineV2` setting in `.moon/workspace.yml`.
  - Increased performance.
  - Better concurrency handling and scheduling.
  - More accurately monitors signals (ctrl+c) and shutdowns.
  - Tasks can now be configured with a timeout (`options.timeout` setting).
  - Some operations within actions are now ran in parallel.
  - We renamed many of the action labels (`SyncNodeProject(app)` -> `SyncProject(node, app)`).
- Added a global `--dump` flag, that will dump a trace profile that can be inspected in
  `chrome://tracing`.
- Updated `moon completions` command to support Nushell.
- Updated task option `unixShell` with new options: ion, nu (nushell), pwsh (powershell), xonsh.
- Updated task option `windowsShell` with new options: elvish, fish, nu (nushell), xonsh.
- Updated CLI command execution to be more performant, and to reduce our usage of concurrent locks.
  - Internal components (like cache engine, or project graph) are now lazy-loaded when required,
    instead of created upfront.

#### ⚙️ Internal

- Updated proto to v0.37.1 (from v0.36.2).
- Updated Rust to v1.79.

## 1.25.6

#### 🐞 Fixes

- Fixed a potential deadlock when installing tools.

#### ⚙️ Internal

- Updated proto to v0.36.2 (from v0.36.0).

## 1.25.5

#### 🐞 Fixes

- Fixed an issue where multiple Bun tools would try to install and collide.
- Fixed an issue where the `package.json` `packageManager` field would be set with an invalid
  version specifier.

## 1.25.4

#### 🚀 Updates

- Updated `bun.version` and `node.bun.version` to stay in sync when one is defined and the other
  isn't. This helps to avoid tool discrepancies.

#### 🐞 Fixes

- Fixed an issue where persistent tasks depending on each other would sometimes error with
  "Encountered a missing hash".
- Fixed nightly and canary releases not showing the correct version in `moon --version`.

## 1.25.3

#### 🚀 Updates

- Improved error messages around git version and worktree parsing.

#### 🐞 Fixes

- Fixed `git` version parsing when the version contains invalid semver parts.

#### 🔋 Extensions

- Updated `download` to v0.0.5.
- Updated `migrate-nx` to v0.0.5.
- Updated `migrate-turborepo` to v0.1.2.
  - Added Turborepo v2 support.

## 1.25.2

#### 🚀 Updates

- Added a check to `moon docker scaffold` that ensures that `.moon/cache` is ignored in a root
  `.dockerignore` file. This helps to avoid interoperability issues.
- Added more logs to `moon docker` commands to help uncover future issues.

#### 🐞 Fixes

- Fixed an issue where `noop` tasks would not cache / invalidate cache. This is a regression from
  the recent task runner changes.

#### ⚙️ Internal

- Updated proto to v0.36.0 (from v0.35.4).

## 1.25.1

#### 🚀 Updates

- Rewrote process failure error messages to include exit status information. This should help
  uncover processes killed by signals, and help debug the -1 exit code issues.

## 1.25.0

#### 💥 Breaking

- Removed the following webhook events associated with task outputs: `target-output.archiving`,
  `target-output.archived`, `target-output.hydrating`, `target-output.hydrated`,
  `target-output.cache-check`.

#### 🚀 Updates

- Rewrote the task runner from the ground up:
  - Improved handling and reliability of output archiving and hydration.
  - Streamlined the task execution (child process) flow.
  - Now tracks metrics for individual operations, like hash generation, output hydration, task
    execution, and more. Can be inspected in the run report.
- Added a `--summary` flag to `moon run` and `moon check` that will include a summary of all actions
  that were processed/failed within the pipeline. This is the same output used in `moon ci`.
- Added a new console reporting layer that handles the rendering of output in the terminal.
  - This enables us to support additional reporters in the future, each with unique UIs.
  - Slightly tweaked our current UI rendering. You may notice some differences.
- Updated external configuration files (via https extends) to be cached for 24 hours.
  - This will fix issues with offline mode.
- Greatly reduced the amount of concurrent locks being held during task execution. May see slight
  performance improvements.

#### 🐞 Fixes

- Fixed an issue where actions within the run report were not reflecting the correct status of their
  last execution attempt.
- Fixed an issue where "have outputs been created" checks would fail if outputs only contained
  negated globs, coupled with literal paths.
- Fixed an issue where `.prototools` in the workspace root was not being respected when running moon
  commands in a sub-directory.
- Fixed `PROTO_*_VERSION` environment variables being set to `*`, resulting in unexpected versions
  being resolved.

#### ⚙️ Internal

- Updated proto to v0.35.4 (from v0.34.4).
- Updated macOS binaries to be built on macos-12 instead of macos-11.

## 1.24.6

#### 🐞 Fixes

- Reworked the binary provided by `@moonrepo/cli` to work better on Windows.

## 1.24.5

#### 🐞 Fixes

- Fixed an issue where proto managed tools may error with "Failed to detect an applicable version".

## 1.24.4

#### 🐞 Fixes

- Fixed a regression where `runInCI` was being overzealously applied to `moon run` commands.
- Fixed generated VCS hooks not containing a trailing newline.

## 1.24.3

#### 🐞 Fixes

- Fixed an issue where internal tasks would still run when running a task using "closest project"
  detection.
- Fixed an issue where task's with `runInCI` weren't always being filtered properly.

## 1.24.2

#### 🐞 Fixes

- Fixed task `deps.env` not supporting variable substitution.
- Fixed an issue where Git hooks would overwrite non-local hooks. The `core.hooksPath` setting is
  now only used if the path is within the current repository.

## 1.24.1

#### 🐞 Fixes

- Fixed an issue where versions in `.prototools` weren't being respected.
- Fixed task `deps.args` and `deps.env` not expanding tokens correctly.

## 1.24.0

#### 🚀 Updates

- Added an experimental `moon templates` command, that lists all available codegen templates.
- Added a `--dependents` flag to `moon project-graph <id>` and `moon query projects`, to include
  downstream dependents of a focused/affected project.
- Added a `mutex` task option, allowing for exclusivity and to ensure only 1 task is running at a
  time for the same mutex.
- Added a `runner.autoCleanCache` setting to `.moon/workspace.yml`, allowing the post-run clean
  mechanism to be controlled.
- Updated `moon ci` to automatically determine base/head revisions based on your current CI provider
  (when applicable).
- Updated `moon generate`:
  - When passing variables as command line arguments, they are now entirely modeled after the
    template configuration.
    - Booleans and negated booleans now work better.
    - Numbers now support negative values.
    - Multiple values can now be passed for enums when `multiple` is enabled.
  - If a variable value is passed as an argument, we no longer prompt for it.
  - Internal variables will now error when passed as an argument.
- Updated action graph and project graph visualization:
  - Slightly tweaked the colors to be easier to read.
  - Updated edges to use chevron arrows.
  - Added a new layout system to organize node/edges, controlled by the `?layout=` query parameter.
  - Supported layout options: `dagre` (default), `klay`, `grid`, `breadthfirst`
- Updated root-level tasks to have no inputs by default, instead of `**/*`. This is typically what
  users want, to avoid greedy tasks.

#### 🐞 Fixes

- Fixed YAML schema validation not allowing custom languages for the project `language` field.
- Fixed an issue where Bun and Node would both attempt to install dependencies, resulting in
  collisions.
  - To resolve this issue, we currently prioritize Node over Bun if both tools are enabled.
  - If you have both and want to use Bun, set Node's package manager to
    `node.packageManager: 'bun'`.
- Attempted fix for "too many open files" when moon is cleaning cached artifacts.

#### ⚙️ Internal

- Updated proto to v0.34.4 (from v0.32.2).

## 1.23.4

#### 🐞 Fixes

- Fixed an issue where leading `./` in input/output globs would cause matching failures.
- Fixed an issue where root-level projects were not being marked as affected in `moon query`.
- Fixed an issue where `moon docker scaffold` would copy all sources when a project depends on a
  root-level project.

## 1.23.3

#### 🧩 Plugins

- Updated `bun_plugin` to v0.11.
  - Added Windows support.
  - Will now use the baseline build on x64 Linux when available.

#### ⚙️ Internal

- Updated proto to v0.32.2 (from v0.32.1).

## 1.23.2

#### 🐞 Fixes

- Fixed an issue where input environment variables weren't always being taken into account for task
  hashes.

## 1.23.1

#### 🚀 Updates

- Added more CI/CD platforms to check for.

#### 🐞 Fixes

- Fixed an issue where `moon clean` wasn't removing nested files.
- Fixed an issue where `package.json` syncing would create incorrect `link:`s for Bun.
- Fixed an issue where `moon ext` would trigger a "No such file or directory" error.

#### 🔋 Extensions

- Updated `migrate-nx` to v0.0.3.
  - Fixed invalid IDs when converting `package.json` names.

## 1.23.0

#### 🚀 Updates

- Added `git:` and `npm:` locators to the `generator.templates` setting in `.moon/workspace.yml`.
  - This allows templates to be packaged and managed outside of the workspace.
  - Locations will be cloned/downloaded on-demand.
- Added an `id` setting to `template.yml`, so that templates can customize their name (instead of
  using the folder name).
- Added a `variables()` function for templates that returns an object of all variables available.
- Added new functionality for template variables in `template.yml`:
  - New `order` setting to control the order in which they are prompted for.
  - New `internal` setting that ignores values passed on the command line.
  - Updated enum `default` settings to support an array of values.
- Added an `internal` task option, which marks tasks as internal only.
- Updated task inheritance to support stack-based configuration, such as
  `.moon/tasks/node-frontend.yml` or `.moon/tasks/bun-backend-application.yml`.
- Updated `moon project` and `moon task` to include the configuration files that tasks inherit from.
- Updated `moon task` to include the modes it belongs to.

#### 🐞 Fixes

- Fixed an issue where a project's `platform` was being detected as `node` (when not enabled), and
  should have been `bun`. If you're using both `bun` and `node` in the same workspace, moon has a
  hard time detecting which should be used for what project. If you run into issues, explicitly set
  the `platform` in the project's `moon.yml`.
- Fixed an issue where template files couldn't import/include/extends files from extended templates.
- Fixed template enum variable default values being able to use a non-supported value.

#### ⚙️ Internal

- Configuration JSON schemas are now included within each GitHub release.
- Updated proto to v0.32.1 (from v0.31.4).
- Updated Rust to v1.77.

## 1.22.10

#### ⚙️ Internal

- Added more logging around our WASM plugins.
- Added a `MOON_DEBUG_WASM` environment variable, for including additional logging output, and
  optionally dumping memory/core profiles.

## 1.22.9

#### 🐞 Fixes

- Fixed an issue with `moon docker scaffold` where Rust projects in the workspace skeleton would
  fail to compile as they were missing a lib/main entry point.
- Fixed an issue with `moon docker prune` where an unknown project type would trigger toolchain
  errors.

## 1.22.8

#### 🐞 Fixes

- Fixed an issue where task hashing would attempt to hash invalid file paths, when moon is located
  within a nested git repository.

## 1.22.7

#### 🐞 Fixes

- Fixed an issue where environment variable substitution would trigger recursively when referencing
  itself.

## 1.22.6

#### 🚀 Updates

- We now include the exit code of a failing task in the logs for easier debugging.

#### 🐞 Fixes

- Fixed an issue where the wrong path was being displayed for the task message "in ...".

#### ⚙️ Internal

- Updated proto to v0.31.4 (from v0.31.2).

## 1.22.5

#### 🐞 Fixes

- Fixed `env` variable substitution not being able to reference values from an `.env` file.
- Fixed an issue where moon would move an existing proto binary when installing proto, triggering
  permission issues.

## 1.22.4

#### 🐞 Fixes

- Fixed an issue where deleted but uncommitted files would log a hashing warning.
- Fixed an issue where parsing `bun.lockb` would fail if using `github:` protocols.

#### ⚙️ Internal

- Updated proto to v0.31.2 (from v0.30.2).

## 1.22.3

#### 🚀 Updates

- Updated our project constraint enforcement to take the new `stack` setting into account. For
  example, frontend applications can now depend on backend applications, where as previously they
  could not.

## 1.22.2

#### 🐞 Fixes

- Fixed an issue where VCS hooks were being created in Docker, triggering cache issues.

## 1.22.1

#### 🚀 Updates

In v1.22, we [made a change](https://github.com/moonrepo/moon/issues/1329) to affected tasks that
pass all `inputs` as arguments, instead of passing `.`. This change was made to not overzealously
pass files to the task that it doesn't care about, but it ended up causing problems for certain
commands.

We didn't want to revert the change, but it also wasn't easy to fix without causing other issues, so
as a compromise, we opted to introduce a new task option, `affectedPassInputs` to handle this
functionality.

## 1.22.0

#### 🚀 Updates

- Added `configuration` and `scaffolding` variants to the project `type` setting in `moon.yml`.
  - Updated project constraints to support these new variants.
- Added a `stack` setting to `moon.yml`, for categorizing which tech stack it belongs to.
  - Supports `frontend`, `backend`, `infrastructure`, and `systems`.
  - Added a `projectStack` field to the query language (MQL).
  - Added a `$projectStack` token variable for tasks.
  - Updated the `moon query projects` command to support a `--stack` option, and include the stack
    in the output.
  - Updated the `moon project` command to include the stack in the output.
- Added a `description` setting for tasks, for providing human-readable information.
  - Updated the `moon project` and `moon task` commands to include the description in the output.
- Added an `installArgs` setting for bun/npm/pnpm/yarn in `.moon/toolchain.yml`, to customize the
  args used when installing dependencies.
- Added a new built-in extension, `migrate-nx`, for migrating from Nx to moon.
  - Will convert all `nx.json`, `workspace.json`, and `project.json` files.
- Updated task input environment variables to support a wildcard match using `*`, for example
  `$VITE_*`.
  - This will include all environment variables in the current process that starts with `VITE_`.
- Updated the `envFile` task option to support a list of file paths.
- Updated the `migrate-turborepo` extension.
  - Removed the requirement of moon's project graph. Will now scan for turbo.jsons instead.
- Updated affected tasks to use `inputs` as the list of files provided, instead of `.`.

#### 🐞 Fixes

- Fixed an issue where `bun install` was not running with `--production` in Docker prune.
- Fixed an issue where invalid IDs passed to certain commands would trigger a panic.
- Fixed an issue where `$PWD` in a task was pointing to the wrong directory.

#### 🧩 Plugins

- Updated `deno_plugin` to v0.9.1.
  - Added Linux ARM64 support (requires Deno >= v1.41).
- Updated `rust_plugin` to v0.8.1.
  - Uses the full triple target when installing and uninstalling toolchains.

#### ⚙️ Internal

- Updated Rust to v1.76.
- Updated proto to v0.30.2 (from v0.29.1).

## 1.21.4

#### 🐞 Fixes

- Fixed VCS hooks on Windows generating invalid PowerShell commands.

## 1.21.3

#### 🐞 Fixes

- Fixed a panic that would occur when running an action and path stripping would fail.

## 1.21.2

#### 🐞 Fixes

- Attempted fix for `liblzma.5.dylib` issues on macOS arm64.

## 1.21.1

#### 🚀 Updates

- Added shallow checkout detection to help avoid failing Git commands.
  - If detected in `moon ci`, is a hard failure.
  - If detected in `moon run`, will disable affected checks.

## 1.21.0

#### 🚀 Updates

- Added Deno tier 3 support.
  - Will download and install Deno into the toolchain when a `version` is configured.
  - Will parse the `deno.lock` lockfile to extract and resolve dependencies.
  - Will hash manifests and inputs for Deno specific caching.
  - Added a `deno.version` setting to `.moon/toolchain.yml`.
  - Added a `toolchain.deno` setting to `moon.yml`.
  - Updated `moon bin` and `moon docker` commands to support Deno.
- Added a new built-in extension, `migrate-turborepo`, with new functionality.
  - Replaces the previous `moon migrate from-turborepo` command.
  - Added Bun support behind a new `--bun` flag.
  - Added support for `globalDotEnv`, `dotEnv`, and `outputMode`.
  - Scripts now run through a package manager, instead of `moon node run-script`.
  - Root-level tasks will now create a root `moon.yml`, instead of warning.
- Added `unixShell` and `windowsShell` task options, so that the underlying shell can be configured
  per task.
- Added `bun.inferTasksFromScripts` setting to `.moon/toolchain.yml`, for compatibility with
  Node.js.
- Added environment variable support to `fileGroups`.
- Added a `@envs(group)` token function for referencing environment variables.
- Added a `--quiet` global argument, for hiding non-critical moon output.
- Deprecated the `moon node run-script` command. Run the task through a package manager instead,
  like `npm run` or `yarn run`.
- Updated tasks with glob-like arguments to automatically enabled the `shell` option, so that glob
  expansion works correctly.
- Updated interactive tasks to not be shutdown when receiving a CTRL+C signal, and instead allow
  them to handle it themselves, and cleanup if necessary.
- Implemented a new console layer for writing to stdout/stderr.
  - Logs are now buffered and written periodically.
  - Previously they were written immediately, which required locking std each call.
  - Should see some minor performance improvements.

#### 🐞 Fixes

- Fixed an issue where the action graph would create incorrect nodes when a tool utilizes dependency
  workspaces, and a project is not within the workspace.
- Fixed an issue where glob based arguments were overlay escaped.
- Fixed console checkpoints (the 4 squares) showing the wrong working directory.

#### ⚙️ Internal

- Updated proto to v0.30.0 (from v0.29.1).

## 1.20.1

#### 🚀 Updates

- Removed the maximum concurrency limit from persistent tasks.

#### 🐞 Fixes

- Fixed `moon docker scaffold` not copying the project specific `moon.yml` file, resulting in a
  skewed project graph.

## 1.20.0

#### 🚀 Updates

- Added a new extension plugin system.
  - An extension is a WASM plugin that is not built into moon's core:
    https://github.com/moonrepo/moon-extensions
  - Extensions can be executed with the new `moon ext` command.
  - The community can build and publish their own extensions!
- Added a `taskOptions` setting to `.moon` task configs, allowing default task options to be
  defined.
  - These options will be merged and inherited as part of the configuration chain.
- Added an `optional` field to task `deps`, allowing the dependency to be optional during
  inheritance.
- Added a "Tags" view to the VSCode extension.
- Updated proto installation to trigger for all applicable commands, not just `moon run`,
  `moon check`, and `moon ci`.
  - Will also use the global proto version if available when there's no internet connection, and the
    moon required proto version has not been installed.

#### 🐞 Fixes

- Fixed Git version parsing when using VFSForGit.

#### 🧩 Plugins

- Updated `bun_plugin` to v0.9.
- Updated `node_plugin` and `node_depman_plugin` to v0.9.
  - Changed the `bundled-npm` and `intercept-globals` settings to be `false` by default (instead of
    `true`).
- Updated `rust_plugin` to v0.8.

#### ⚙️ Internal

- Updated proto to v0.29.1 (from v0.26.4).

## 1.19.3

This fixes a bad 1.19.2 release.

## 1.19.2

#### 🐞 Fixes

- Fixed another location where the `proto` binary was not available.

## 1.19.1

#### 🐞 Fixes

- Fixed `proto` binary not being available in a Dockerfile when running `moon docker` commands.
- Fixed our `@moonrepo/cli` postinstall script not working correctly for Bun Arm64.

## 1.19.0

#### 💥 Breaking

- Removed the `experiments.interweavedTaskInheritance` setting from `.moon/workspace.yml`.
  Interweaved inheritance is now always enabled (was previously true by default).
- Removed the `experiments.taskOutputBoundaries` setting from `.moon/workspace.yml`. We opted to
  remove boundaries entirely, as they caused more problems than solved. Task outputs may now overlap
  without issue.

#### 🚀 Updates

- Updated `implicitDeps` in `.moon/tasks.yml` and task `deps` in `moon.yml` to support arguments and
  environment variables for the dependency target.
- Updated the action graph and pipeline to _not_ run the same target (but with different arguments
  and environment variable variations) in parallel, to avoid unexpected collisions.
- Updated VS Code extension to support multiple VS Code workspace folders.
- Improved code generation and templates:
  - Added a `destination` field to `template.yml`, to customize a default location.
  - Added a `extends` field to `template.yml`, allowing templates to extend and inherit other
    templates.
  - Updated `[var]` syntax to support filters: `[var | camel_case]`.

#### 🧩 Plugins

- Updated `bun_plugin` to v0.7.
- Updated `node_plugin` and `node_depman_plugin` to v0.7.
- Updated `rust_plugin` to v0.6.

#### ⚙️ Internal

- Updated Rust to v1.75.
- Updated proto to v0.26.4 (from v0.25).

## 1.18.5

#### 🚀 Updates

- Reworked duplicate project ID/alias detection to be more accurate. Will also now error instead of
  warn when a duplicate is detected.
  - For aliases, the error can be disabled with the new `experiments.strictProjectAliases` setting
    in `.moon/workspace.yml`.
  - For project IDs, the error can not be disabled, as conflicting IDs will cause issues with the
    project graph.

#### 🐞 Fixes

- Fixed glob based project locating to not log warnings when a file is found and it starts with `.`
  (ignore dotfiles).
- Fixed project aliases potentially overwriting a project with the same name.

## 1.18.4

#### 🚀 Updates

- Updated the proto installation step to download, unpack, and install using Rust, instead of
  relying on our Bash/PowerShell scripts. This should remove the requirement that openssl, tar, and
  other environment tools must exist.

#### ⚙️ Internal

- Updated proto to v0.25.3.

## 1.18.3

#### 🐞 Fixes

- Fixed more issues in relation to custom project IDs not resolving correctly.

#### ⚙️ Internal

- Improved some error messages with more information.

## 1.18.2

#### 🚀 Updates

- Silenced proto migration warnings when ran in the context of moon.

#### 🐞 Fixes

- Fixed an issue where `@dirs` and `@files` tokens didn't always work correctly in `outputs`.
- Fixed the `@moonrepo/cli` package pulling in different `@moonrepo/core-*` versions

#### ⚙️ Internal

- Updated proto to v0.25.2.

## 1.18.1

#### 🐞 Fixes

- Fixed an issue where we would install `proto` even when not required.
- Fixed an issue where implicit dependencies were not resolving correctly when projects were
  renamed.

## 1.18.0

#### 🚀 Updates

- Rewrote toolchain based task running to use a path based approach.
  - Instead of manually locating an executable, we now rely on `PATH` to locate the executable.
  - Non-system tasks can now be wrapped in a shell using the `shell` option.
  - This approach will now benefit from proto shims and binaries.
  - We'll also download and install the `proto` binary if it does not exist.
- Reworked the `moon init` command.
  - Will no longer scaffold the toolchain configuration by default.
  - The tool to scaffold into a toolchain can be passed as an argument.
  - The path to initialize in is now behined the `--to` option.
  - Added support for the `bun` tool.
  - Simplified the workflow overall.
- Updated `moon.yml` to support customizing the project name using the `id` field.
  - Can be used to override the project name derived in `.moon/workspace.yml`.
- Added a `MOON_INSTALL_DIR` environment variable, to control where the `moon` binary is installed
  to.

#### 🐞 Fixes

- Fixed `moon upgrade` failing when not ran in a moon workspace.
- Fixed `CODEOWNERS` being written with double trailing newlines.

#### 🧩 Plugins

- Updated `bun_plugin` to v0.6.
- Updated `node_plugin` and `node_depman_plugin` to v0.6.1.
- Updated `rust_plugin` to v0.5.

#### ⚙️ Internal

- Improved string allocation and performance for queries, task tokens, and process commands.
- Improved remote caching flow and handling.
- Updated proto to v0.25.

## 1.17.4

#### 🐞 Fixes

- Fixed an issue where executing moon (and indirectly proto) would run into privilege access issues
  on Windows.
- Fixed `typescript.includeProjectReferenceSources` and `typescript.syncProjectReferencesToPaths`
  settings not including project references that were manually added (not auto-synced).
- Fixed the "a project already exists with alias" warnings when using Bun and Node together.

#### ⚙️ Internal

- Added canary release support.
- Enabled wasmtime caching, which should improve performance of WASM plugins by 10-20%.
- Updated proto to v0.23.7.

## 1.17.3

#### 🐞 Fixes

- Fixed an issue where we would fail to find Cargo binaries on Windows.

#### ⚙️ Internal

- Updated proto to v0.23.3.

## 1.17.2

#### 🐞 Fixes

- Fixed an issue where `cargo-binstall` would error when trying to install it and it already exists.

## 1.17.1

#### 🐞 Fixes

- Fixed the wrong version being reported by the CLI.

## 1.17.0

#### 🚀 Updates

- Integrated full Bun support (tier 1-3).
  - Will download and install Bun into the toolchain when a `version` is configured.
  - Will parse the `bun.lockb` lockfile to extract and resolve dependencies.
  - Will hash manifests and inputs for Bun specific caching.
  - Added a `bun` setting to `.moon/toolchain.yml`.
  - Added a `toolchain.bun` setting to `moon.yml`.
  - Updated `moon bin` and `moon docker` commands to support Bun.
  - Updated task `platform` to support "bun".
- Improved TypeScript support.
  - Added a `typescript.root` setting to denote the TypeScript root.
  - Added a `typescript.includeSharedTypes` setting, for syncing a shared types path to all
    project's `include`.
  - Added a `typescript.includeProjectReferenceSources` setting, for syncing project reference files
    to all project's `include`.
  - Updated `typescript.syncProjectReferencesToPaths` setting to always include the wildcard, and
    not require an index file.
  - Improved project reference syncing and edge case handling.
- Improved JavaScript support.
  - Added `bun.rootPackageOnly` and `node.rootPackageOnly` settings to support the "one version
    rule" pattern.
  - Updated automatic dependency linking to use the `build` scope instead of `peer` scope. This
    should alleviate some of the pain points with `package.json` syncing.

## 1.16.5

#### 🐞 Fixes

- Fixed an issue where codegen would merge JSON/YAML files with the incorrect source.
- Updated file traversal to not walk outside of the workspace root.

#### ⚙️ Internal

- Updated Rust to v1.74.
- Updated proto to v0.23.0.
- Updated dependencies.
- Updated logs to now include nanoseconds.

## 1.16.4

#### 🚀 Updates

- Update project graph hashing to include git ignored `moon.yml` files.

#### 🐞 Fixes

- Fixed Yarn v1.22.x download not unpacking correctly.

#### 🧩 Plugins

- Updated Yarn `node_depman_plugin` to v0.5.1.

## 1.16.2/3

#### 🚀 Updates

- Updated `projects` globs to support ending in `moon.yml`.
- Updated `node.dependencyVersionFormat` to fallback to a supported format when the chosen
  `node.packageManager` does not support the configured (or default) version format.
- Updated to proto v0.22.0.

#### 🐞 Fixes

- Fixed an issue where dependencies were being injected into the root `package.json`, when a
  root-level project was dependending on non-root project tasks.

#### 🧩 Plugins

- Updated `bun_plugin` to v0.5.
- Updated `deno_plugin` to v0.5.
- Updated `go_plugin` to v0.5.
- Updated `node_plugin` and `node_depman_plugin` to v0.5.
- Updated `python_plugin` to v0.2.
- Updated `rust_plugin` to v0.4.
- Updated `schema_plugin` (TOML) to v0.5.

## 1.16.1

#### 🐞 Fixes

- Fixed `moon ci` not treating dependents as "CI only" when running locally.
- Fixed the MQL parser failing on projects that contain a `.`.
- Fixed JSON comment stripping not handling docblock styled comments (`/** **/`).

## 1.16.0

#### 🚀 Updates

- Added Bun as a supported Node.js package manager: `node.packageManager: 'bun'`.
- Added components and targets support for the Rust toolchain.
  - Added `rust.components` and `rust.targets` settings to `.moon/toolchain.yml`.
  - Will automatically be installed with `rustup` when the pipeline is ran.
- Added a `MOON_TOOLCHAIN_FORCE_GLOBALS` environment variable, that will force all toolchain tools
  to use the global binary available on `PATH`, instead of downloading and installing.
- Added an improved task inheritance chain resolver.
  - Global and local tasks are now interweaved within the chain, where as previously global was
    built first, then local.
  - To fallback to the previous behavior, set `experiments.interweavedTaskInheritance: false` in
    `.moon/workspace.yml`.
- Added a new project type `automation`, for projects like E2E and integration testing.
- Updated action graph cycle detection to list all nodes in the cycle (when detectable).
- Updated all npx calls to use a package manager equivalent. For example: `yarn dlx`, `pnpm dlx`,
  `bunx`.
- Updated to support Yarn v4.

#### 🐞 Fixes

- Fixed an issue where `moon ci` and `git` would fail if there's only 1 commit on the base branch.
- Fixed an issue where `runInCI` was not respected when a task is a dependency of an affected task.
- Fixed an issue where the task `replace` merge strategy would not apply for empty values.

#### ⚙️ Internal

- Updated dependencies.
- Updated to proto v0.21.0.
- Pinned proto plugins to a fixed version instead of using latest.

## 1.15.4

#### 🐞 Fixes

- Fixed an issue where pnpm would fail to dedupe when its toolchain version is not using a
  fully-qualified version.
- Fixed an issue where `PROTO_OFFLINE` wouldn't use global binaries when available.

#### ⚙️ Internal

- Updated to proto v0.20.3.

## 1.15.3

#### 🐞 Fixes

- Fixed an issue where interactive/persistent flags weren't always bubbled up the the task runner.

#### ⚙️ Internal

- Updated to proto v0.20.

## 1.15.2

#### 🚀 Updates

- Updated `moon run --interactive` to allow more than 1 target.

#### 🐞 Fixes

- Fixed an issue where "raw" codegen files were sometimes being rendered, and failing with invalid
  syntax.
- Fixed an issue where task dependents for the non-primary targets were being included in the action
  graph.
- Fixed an issue with the project graph that would create duplicate nodes for deeply nested cycles.
- Fixed an issue where a cycle would be created in the action graph for the `SyncProject` action
  type.

## 1.15.1

#### 🚀 Updates

- Based on feedback, we've updated the automatic dependency linking to _not apply_ when the target
  is the root-level project. This should alleviate all unwanted cycles.

#### 🐞 Fixes

- Fixed an issue where Node.js dependency syncing would fail on `build` dependencies, and be over
  zealous with root-level projects.
- Improved detection of Rust `cargo-binstall` package.

## 1.15.0

#### 💥 Breaking

- Tasks that depend (via `deps`) on other tasks from arbitrary projects (the parent project doesn't
  implicitly or explicitly depend on the other project) will now automatically mark that other
  project as a "peer" dependency. For example, "b" becomes a peer dependency for "a".

#### 🎉 Release

- Rewrote the dependency graph from the ground-up:
  - Now known as the action graph.
  - All actions now depend on the `SyncWorkspace` action, instead of this action running
    arbitrarily.
  - Cleaned up dependency chains between actions, greatly reducing the number of nodes in the graph.
  - Renamed `RunTarget` to `RunTask`, including interactive and persistent variants.
- Updated the action graph to process using a topological queue, which executes actions on-demand in
  the thread pool when they are ready (dependencies have been met). Previously, we would sort
  topologically _into batches_, which worked, but resulted in many threads uselessly waiting for an
  action to run, which was blocked waiting for the current batch to complete.
  - For large graphs, this should result in a significant performance improvement.
  - Persistent tasks will still be ran as a batch, but since it's the last operation, it's fine.
- Released a new GitHub action,
  [`moonrepo/setup-toolchain`](https://github.com/marketplace/actions/setup-proto-and-moon-toolchains),
  that replaces both `setup-moon-action` and `setup-proto`.

#### 🚀 Updates

- Added a `moon action-graph` command.
- Added a `--dependents` argument to `moon action-graph`.
- Added the ability to skip non-`RunTask` actions using environment variables.
- Deprecated the `moon dep-graph` command.

#### 🐞 Fixes

- Fixed an issue where task dependents (via `moon ci` or `moon run --dependents`) wouldn't always
  locate all downstream tasks.

#### ⚙️ Internal

- Added in-memory caching to project graph file system lookup operations.
- Updated Rust to v1.72.

## 1.14.5

#### 🐞 Fixes

- Temporarily fixed the "A dependency cycle has been detected for (unknown)" issue.
- Fixed an issue where Git hooks were not created properly when using Git worktrees.
- Fixed a panic when attempting to clean/parse a JSON string.

## 1.14.4

#### 🐞 Fixes

- Fixed an issue where `moon docker scaffold` was too greedy and would copy files it shouldn't.
- Fixed some `PATH` inconsistencies when executing npm/pnpm/yarn binaries.
- Fixed codegen `lower_case` and `upper_case` stripping characters.

## 1.14.3

#### 🚀 Updates

- Updated `moon dep-graph` to support a task in closest project, similar to `moon run`.
- Updated to proto v0.19.

#### 🐞 Fixes

- Fixed an issue where local tasks could not extend global tasks using the `extends` setting.

## 1.14.2

#### 🐞 Fixes

- Fixed an issue where non-YAML files in `.moon/tasks` would be parsed as YAML configs.
- Fixed an issue where arguments were not passed to generated Git hooks.
- Fixed an issue where moonbase would fail to sign in in CI.
- Fixed an issue where a root project with aliases, that has self referential tasks, would trigger a
  stack overflow error.

## 1.14.1

#### 🐞 Fixes

- Fixed an issue when using a global version of npm/pnpm/yarn, and the wrong arguments were being
  passed to commands.
- Fixed the "running for 0s" message constantly logging for interactive tasks.

## 1.14.0

#### 🚀 Updates

- Added a `moon run` shorthand, where "run" can be omitted. For example, `moon run app:build` can be
  written as `moon app:build`.
  - This only works for targets that contain a `:`.
- Updated `moon ci` to support running an explicit list of targets, instead of running everything.
- Updated `node.version`, `npm.version`, `pnpm.version`, `yarn.version`, and `rust.version` to
  support partial versions and requirements/ranges like `1.2`, `1`, or `^1.2`.
- Updated `.moon/tasks` to support nested folders, for better organization of task files.

#### ⚙️ Internal

- Improved handling of certificates and proxies.
- Updated to proto v0.18.

## 1.13.5

#### 🐞 Fixes

- Fixed an issue where the `projectName` query would not work correctly.

## 1.13.4

#### ⚙️ Internal

- Updated to proto v0.17.

## 1.13.3

#### 🐞 Fixes

- Fixed an issue where tool globals directory was not being correctly located.
- Fixed a panic when using the `rust` toolchain and attempting to install `bins`.

## 1.13.2

#### 🐞 Fixes

- Fixed an issue where `pnpm` or `yarn` would panic based on configuration combination.

## 1.13.1

#### 🐞 Fixes

- Fixed an issue where tasks depending on arbitrary project tasks would fail to build a partial
  project graph.
- Fixed an issue where task `deps` within global tasks would not apply exclude/rename overrides.
- Fixed an issue with asset/binary files not working correctly with codegen templates.
- Fixed an issue where `moon upgrade` would require a workspace.

## 1.13.0

#### 🚀 Updates

- Added an `allowFailure` task option, allowing tasks to fail without bailing the entire run.
  - Tasks allowed to fail cannot be depended on.
- Added colors to command line `--help` menus.
- Updated `runner.archivableTargets` to support tag scoped targets.
- Updated `moon query tasks` to filter out projects with no tasks.
- Updated `moon query tasks --affected` to filter based on affected task, instead of affected
  project.
- Updated proto integration from v0.12 to v0.16:
  - proto tools are now powered by WASM plugins, which will be downloaded by moon on-demand.
  - Yarn v2+ will now download the requested version, and not downgrade to latest v1.
  - Please report any issues or degradations from this migration.
  - View entire [proto changelog](https://github.com/moonrepo/proto/blob/master/CHANGELOG.md#0160).

#### 🐞 Fixes

- Fixed `moon init` not using the remote default branch when scaffolding.

#### ⚙️ Internal

- Cleaned up moonbase and launchpad implementations.
- Updated Rust to v1.72.

## 1.12.1

#### 🐞 Fixes

- Improved failed task error messages by including information about the failing task.
- Fixed an issue where failed tasks would be cached.
- Fixed an issue where errors lost information while bubbling up the stack.

## 1.12.0

#### 🚀 Updates

- Added [git worktree](https://git-scm.com/docs/git-worktree) support (experimental).
- Added an `interactive` field to task options. This marks tasks as interactive, so they can use
  stdin.
- Added an `extends` field to task configurations. This allows tasks to extend and inherit settings
  from sibling tasks.
- Updated task `env` values to support token functions and variables.
- Updated task `outputs` to support negated globs.
- Will now log a warning to the console if a configuration file uses the `.yaml` extension.

#### 🐞 Fixes

- Fixed an issue where `moon ci` would no run affected targets based on touched files.

#### ⚙️ Internal

- Improved caching and hashing layers.

## 1.11.1

#### 🐞 Fixes

- Fixed an issue where tasks using output globs would not always hydrate from the cache.

## 1.11.0

#### 💥 Breaking

- To support the new project graph, the order and priority in which environment variables are
  resolved has changed. Previously it was task-level > .env file > project-level. Now it's
  task-level > project-level > .env file.

#### 🚀 Updates

- Rewrote the project graph from the ground-up:
  - Lazily built using a multi-pass approach.
  - Graph edges now indicate the type of relationship: development, production, build, peer.
  - Updated `moon project-graph --json` to include the fully expanded graph data.
- Identifiers (project names, file groups, etc) can now be prefixed with underscores (`_`).
- Added Poetry detection support for Python projects.
- Added an `experiments` setting to `.moon/workspace.yml`.
- **Tasks**
  - Environment variables in `command` and `args` are now substituted.
  - Task `deps` can now depend on tag targets (`#tag:task`).
  - Task `env` are now used when substituting values, alongside system-level.
  - Task `outputs` can now use token variables.
- **Codegen**
  - Templates can be used as-is without rendering with [Tera](https://tera.netlify.app) by appending
    a `.raw` extension.
- **Query language**
  - Updated `project` to query both project name AND alias.
  - Added `projectName` for only querying by name.

#### 🐞 Fixes

- Fixed an issue where newer moonbase secret keys would fail to sign in.
- Fixed an issue where `@files` token would not invalidate the project graph cache.
- Fixed an issue where changing `.env` would not invalidate the project graph cache.

#### ⚙️ Internal

- Updated to proto v0.13.
- Updated Rust to v1.71.

## 1.10.1

#### 🐞 Fixes

- Fixed an issue where `.gitignore` patterns weren't always applied correctly.
- Fixed an issue where `git hash-object` commands would fail if moon was setup in a sub-directory.
- Fixed an issue where our "upgrade moon" message would print when requesting JSON output
  (`--json`), resulting in JSON parsing errors.

## 1.10.0

#### 💥 Breaking

> These changes are fixing edge cases that should not have been allowed, but may break existing
> repos. If these changes become troublesome, we'll revert.

- Tasks that configure the same outputs will now error. This change was made as multiple tasks
  writing to the same output location will cause caching and hydration issues.
- If a dependency of a task failed to run or was skipped, then the parent task will now be skipped.

#### 🚀 Updates

- Added support for `MOON_BASE` and `MOON_HEAD` environment variables.
  - Will be used when diffing across branches or commits.
  - Works for both `moon ci` and `moon run`.
- Added `deno.bins` setting to `.moon/toolchain.yml`.
- Added `hasher.ignorePatterns` and `hasher.ignoreMissingPatterns` settings to
  `.moon/workspace.yml`.
- Updated `moon ci` to include a summary of all failed actions.
- Updated `moon run` to compare against the previous commit when running on the default branch and
  using `--remote`.
- Updated `rust.bins` in `.moon/toolchain.yml` to support an object for each bin entry.
  - Can denote bins as CI or local only.
  - Can force install bins.
- Updated the run report to include stderr/stdout for all attempts.

#### 🐞 Fixes

- Fixed an issue where failed target run attempts would not appear in the run report.

#### 📚 Documentation

- Added a new in-depth "Debugging a task" guide.

#### ⚙️ Internal

- Updated to proto v0.12.
- Modernized the code generator and project constraints implementation.
- Renamed runfile to snapshot throughout.

## 1.9.2

#### 🐞 Fixes

- Fixed a panic when attempting to execute an npm package who's binary is purely Bash.

## 1.9.1

#### 🐞 Fixes

- Fixed a panic when parsing the output of `git --version`.

## 1.9.0

#### 🚀 Updates

- Added VCS hooks management support.
  - Added `vcs.hooks` and `vcs.syncHooks` settings to `.moon/workspace.yml`.
  - Added `moon sync hooks` command.
- Added `--clean` and `--force` flags to `moon sync codeowners` command.
- Updated `moon init` to:
  - Detect an applicable VCS provider and set the `vcs.provider` setting.
  - Convert a detected tool version to a fully-qualified semantic version.
- **Node.js**
  - Moved syncing logic from `InstallNodeDeps` action to `SetupNodeTool` action. This includes
    syncing `packageManager`, `engines`, and version files. This should feel more natural.

#### 🐞 Fixes

- Fixed an issue where task hashes would be different between Windows and Unix machines.
  - Root cause is that arguments would use different path separators.
- Fixed an issue where `dev`, `start`, or `serve` tasks would not always be marked as `local`.
- Fixed an issue where inherited tasks parameters (inputs, deps, etc) would sometimes be lost based
  on the merge strategy.
- Fixed an issue with dependency graph cycle detection.

#### ⚙️ Internal

- Updated to proto v0.11.
- Dropped SVN support since it was never finished and doesn't work.
- Improved VCS file handling, caching, and performance.

## 1.8.3

#### 🐞 Fixes

- Fixed an issue where command line arguments were incorrectly escaped in Bash shells.

## 1.8.2

#### 🐞 Fixes

- Updated `CODEOWNERS` to take `.editorconfig` into account when generating.
- Fixed an issue where `git` branch commands would fail on <= v2.22.
- Fixed an issue where disabling moon's cache would not disable proto's cache.

## 1.8.1

#### 🐞 Fixes

- Fixed an issue where failed processes would not bubble up the original error.
- Fixed TypeScript type issues in `@moonrepo/types`.
- Fixed JSON schema issues.

#### ⚙️ Internal

- Updated to proto v0.10.5.

## 1.8.0

#### 🚀 Updates

- Added code owners (`CODEOWNERS`) support.
  - Added `owners` setting to `moon.yml`.
  - Added `codeowners` setting to `.moon/workspace.yml`.
  - Added `moon sync codeowners` command.
- Added `vcs.provider` setting to `.moon/workspace.yml`.
- Added a new action to the graph, `SyncWorkspace`, that'll be used for workspace-level checks.
- Added `workspace.syncing` and `workspace.synced` webhooks.
- Added `MOON_OUTPUT_STYLE` and `MOON_RETRY_COUNT` environment variables.
- **Rust**
  - Improved Cargo workspace root and members detection.

#### ⚙️ Internal

- Deprecated the `moon sync` command, use `moon sync projects` instead.
- Refactored task inputs, outputs, and file groups to be more accurate.
- Updated Rust to v1.70.

## 1.7.3

#### 🐞 Fixes

- Fixed an issue where glob task outputs were not invalidating a previous build.
- Fixed an issue where changing inputs would not mark a task as affected, when a moon workspace is
  nested within a repository.
- Improved handling of ctrl+c signal detection and shutting down processes.

## 1.7.2

#### 🐞 Fixes

- Node.js
  - Fixed an issue where some workers/packages would fail while inheriting parent args.
- Rust
  - Fixed an issue where `cargo generate-lockfile` would run in the wrong directory.

## 1.7.1

#### 🐞 Fixes

- Fixed some configuration bugs.
- Fixed initial bootstrap log messages not being logged.
- Fixed an issue where hydrated caches would be partially written.

## 1.7.0

#### 🚀 Updates

- Rewrote configuration from the ground-up:
  - Strict parsing to bubble up typos, invalid nesting, and more.
  - Recursive merging and validation.
  - And many more improvements.
- Rewrote error handling and rendering.
  - Improved error messages.
  - Added custom error messages for certain situations.
- Added support for npm lockfile v3 format.

#### 🐞 Fixes

- Fixed an issue where colors were not being forced when passing `--color`.
- Fixed an issue where `--log` or `MOON_LOG` would error when running nested `moon` commands.

#### ⚙️ Internal

- Updated to proto v0.10.
- Updated Cargo dependencies.

## 1.6.1

#### 🐞 Fixes

- Fixed poor argument parsing of command line operators like `;`, `&&`, etc.

## 1.6.0

#### 🚀 Updates

- Added support for persistent tasks.
  - Added `persistent` task option to `moon.yml` (is also set via `local`).
  - Persistent tasks _run last_ in the dependency graph.
- Updated long running processes to log a checkpoint indicating it's still running.
- Updated task `platform` detection to only use the platform if the toolchain language is enabled.
- Started migration to a newer/better logging implementation.

#### 🐞 Fixes

- Fixed an issue where a task would panic for missing outputs.

#### ⚙️ Internal

- Reworked file groups to use workspace relative paths, instead of project relative.
- Reworked processes to better handle command line arguments, shells, and piped stdin input.

## 1.5.1

#### 🐞 Fixes

- Fixed an issue where tasks would run in CI even though `runInCI` was false.
- Fixed an issue where npm, pnpm, and yarn shims were not being used from proto.

## 1.5.0

#### 🚀 Updates

- Added Rust tier 2 and 3 language support!
  - Added `rust` as a supported `platform` variant.
  - Added `rust` setting to `.moon/toolchain.yml`.
  - Added `toolchain.rust` setting to `moon.yml`.
  - Added support for `rust` setting in `.prototools`.
  - Updated `moon init` and `moon bin` commands to support Rust.
  - Updated `moon docker scaffold` command to scaffold Cargo files.
  - Updated `moon docker prune` command to delete the `target` directory.

#### 🐞 Fixes

- Fixed an issue where task type was `run` when it should be `test`.

#### ⚙️ Internal

- Reworked `moon init --yes` to not enable all tools, and instead enable based on file detection.
- Cleaned up `moon init` templates. Will no longer scaffold `.moon/tasks.yml`.

## 1.4.0

#### 🚀 Updates

- Added a new target scope for tags, `#tag:task`, which will run a task for all projects with the
  given tag.
- Updated `moon query projects` and `moon query tasks` to support MQL for filtering results.
- Deprecated `node.aliasPackageNames` setting. Aliases will always be loaded now.

#### ⚙️ Internal

- Upgraded to proto v0.8.
- Updated JSON schemas with missing fields.
- Rewrote ID handling for future features.

## 1.3.2

#### 🐞 Fixes

- Fixed an issue where a `pnpm-lock.yaml` with no packages would fail to parse.

## 1.3.1

#### 🐞 Fixes

- Fixed a few issues during input hashing:
  - Would attempt to include deleted files from `git status`, which would log a warning.
  - Would attempt to hash directories for root-level projects, which would log a warning.

#### ⚙️ Internal

- Upgraded to proto v0.7.2.

## 1.3.0

#### 🚀 Updates

- Introducing MQL, a custom query language for running advanced filters on the project graph.
- Added a `--query` option to the `moon run` command, allowing for advanced targeting.
- Updated config loading to be strict and error on unknown fields for non-root fields.

#### 🐞 Fixes

- Fixed an issue where proto would fail to parse `manifest.json`.

#### ⚙️ Internal

- Updated Rust to v1.69.
- Upgraded to proto v0.7.
- Improved accuracy of our globbing utilities, especially around dotfiles/dotfolders.

## 1.2.2

#### 🚀 Updates

- Added `node_modules/.bin/moon` as another lookup location for the `moon` binary when running
  globally.

#### 🐞 Fixes

- Fixed an issue where running tasks were not killed, resulting in background zombie processes.
- Fixed a few version comparisons between Yarn legacy and berry.
- Updated dependency deduping to not run if the manager version is unknown.

## 1.2.1

#### 🐞 Fixes

- Fixed an issue where `$projectAlias` token was not substituting correctly.

## 1.2.0

#### 🚀 Updates

- Added task inheritance based on tags in the form of `.moon/tasks/tag-<name>.yml`.

#### 🐞 Fixes

- Fixed an issue where setting `MOON_COLOR` would fail validation.

#### ⚙️ Internal

- Upgraded to proto v0.6.
- Improvements to file system operations.
- Minor improvements to performance.

## 1.1.1

#### 🐞 Fixes

- Fixed an issue where token function resolving would cause massive performance degradation.

## 1.1.0

#### 🚀 Updates

- Added token variable substitution support for task `command`s.
- Added a `moon task` command, for viewing resolved information about a task.
- Updated `moon run` to be able to run tasks in the closest project based on current working
  directory.
- Updated `noop` tasks to be cacheable, so that they can be used for cache hit early returns.

#### ⚙️ Internal

- Upgraded to proto v0.5.
- Support pnpm v8's new lockfile format.
- Better handling for task's that execute the `moon` binary.

## 1.0.3

#### 🚀 Updates

- Added `hasher.batchSize` to control the number of files to be hashed per batch.
- Updated new version checks to include an optional message.

#### 🐞 Fixes

- Fixed an issue where non-input matching files were being passed to `git hash-object` during the
  inputs collection process. For large projects, you'll see improved performance.
- Fixed an issue where root-level input globs were not matching correctly when `hasher.walkStrategy`
  was "vcs".
- Fixed a deadlock where some concurrent tasks via a parent `noop` task would not start or run in
  parallel.

#### ⚙️ Internal

- Upgraded to proto v0.4.
- Switched to a semaphore for restricting task concurrency.

## 1.0.2

#### 🐞 Fixes

- Fixed an issue where `moon run` or `moon check` would hang when not running in a workspace.
- Fixed an issue where workspace root finding will locate `~/.moon`.

## 1.0.1

#### 🐞 Fixes

- Updated `envFile` to log a warning instead of triggering an error when `.env.` is missing.
- Updated `envFile` to support workspace relative paths when prefixed with `/`.
- Fixed an issue where `.moon/tasks/*.yml` were not scaffolded into `Dockerfile`s.
- Fixed an issue where a CI environment wasn't detected for some CI providers.
- Fixed a project cache issue when running tasks inside and outside of a container.

## 1.0.0

#### 💥 Breaking

- Updated the installer scripts and the `moon upgrade` command to install the `moon` binary to
  `~/.moon/bin`.
- Removed Homebrew support.

#### 🚀 Updates

- Added a `constraints` setting to `.moon/workspace.yml`, allowing for project/dep relationships to
  be enforced.
- Added a `hasher.warnOnMissingInputs` setting to `.moon/workspace.yml`.
- Added a `shell` task option to `moon.yml` that will wrap system tasks in a shell.
- Added a `tags` setting to `moon.yml` for project categorization.
- Added a `--tags` option to the `moon query projects` command.
- Added a `telemetry` setting to `.moon/workspace.yml`.
- Added 5 new token variables: `$projectAlias`, `$date`, `$time`, `$datetime`, and `$timestamp`.
- Updated task `env` and `.env` files to support variable substitution using `${VAR_NAME}` syntax.
- Updated system tasks to now execute within a shell.

#### 🐞 Fixes

- Reworked how task inputs are resolved when empty `[]` is configured, and all `**/*` is inherited.

#### ⚙️ Internal

- Updated the new version check to only run on the `check`, `ci`, `run`, and `sync` commands.
- Will now detect 16 additional CI environments: Agola, AppCenter, Appcircle, Azure, Bamboo,
  Bitrise, Buddy, Cirrus, Codemagic, Heroku, Jenkins, Jenkins X, Netlify, TeamCity, Vela,
  Woodpecker.
- Will now attempt to detect CD environments for more accurate metrics.
- We now create a [cache directory tag](https://bford.info/cachedir) in `.moon/cache`.<|MERGE_RESOLUTION|>--- conflicted
+++ resolved
@@ -23,16 +23,7 @@
 - Added 7 new token variables: `$arch`, `$os`, `$osFamily`, `$vcsBranch`, `$vcsRepository`,
   `$vcsRevision`, `$workingDir`
 - Added a `rust.binstallVersion` setting to `.moon/toolchain.yml`.
-<<<<<<< HEAD
-- Added Python tier 3 support.
-  - Will download and install Python into the toolchain when a `version` is configured.
-  - Will parse the `requirements.txt` to resolve and install dependencies.
-  - Added a `python.version` setting to `.moon/toolchain.yml`.
-  - Added a `toolchain.python` setting to `moon.yml`.
-  - Updated `moon bin` commands to support Python.
-=======
 - Updated Pkl configurations to support `read()` for environment variables.
->>>>>>> 4925bc0d
 
 #### 🐞 Fixes
 
