# Changelog

## Unreleased

<<<<<<< HEAD
- Added Python tier 3 support.
  - Will download and install Python into the toolchain when a `version` is configured.
  - Will parse the `requirements.txt` to resolve and install dependencies.
  - Added a `python.version` setting to `.moon/toolchain.yml`.
  - Added a `toolchain.python` setting to `moon.yml`.
  - Updated `moon bin` commands to support Python.
=======
#### 💥 Breaking

- If you renamed a project using the `id` setting in `moon.yml`, you can no longer reference that
  project in dependencies and targets using its original ID.

#### 🚀 Updates

- Resolved the `strictProjectIds` experiment and you can no longer reference the original ID.
- Resolved the `disallowRunInCiMismatch` experiment and you can no longer have a CI based task
  depend on a non-CI based task.
- Added a new task graph, that enables new granular based functionality for task related features.
>>>>>>> 796423da

## 1.29.4

#### 🚀 Updates

- Added an `experiments.strictProjectIds` setting to `.moon/workspace.yml`. When enabled, will
  disallow using original IDs for renamed projects (via the `id` setting) when building the project
  graph.
- Updated codegen/template `destination` to be relative from the workspace root if prefixed with
  `/`, otherwise the current working directory.

#### 🐞 Fixes

- Fixed an issue where moon would attempt to execute a folder if it has the same name as the current
  shell.
- Fixed an issue where `[working_dir]` and `[workspace_root]` variables were not working in the
  `template.yml` `destination` setting.

#### ⚙️ Internal

- Updated dependencies.
- Updated proto to v0.42.0 (from 0.41.3).

## 1.29.3

#### 🐞 Fixes

- Fixed an issue running `npx` commands (primarily through lockfile deduping).

## 1.29.2

#### 🚀 Updates

- Removed the warning around `.env` files not existing in certain environments.

#### 🐞 Fixes

- Fixed an issue where the task option `timeout` would apply to the overall run, and not for each
  attempt when using the `retryCount` option.

#### ⚙️ Internal

- Updated Rust to v1.82.

## 1.29.1

#### 🚀 Updates

- Added a new task option `merge`, that defines the same strategy for all applicable fields. Can be
  overridden with `mergeX` task options.
- Added a `moon` setting to `.moon/toolchain.yml`, which can be used to customize the update check
  process.

#### 🐞 Fixes

- Fixed `moon query projects` including dependency projects by default. Can be controlled with
  `--upstream`.
- Fixed `moon query projects` regex patterns not working when used in conjunction with affected.
- Fixed Bash-based hooks being generated with the wrong path separators on Windows.
- Fixed an issue where an inherited task with merge strategy "replace" will accidentally remove task
  args, deps, and env in inheriting tasks.
- Fixed an issue where token variables and environment variables used within task args together
  would not be replaced correctly.

## 1.29.0

#### 🚀 Updates

- Implemented a new affected project tracker that is more accurate and more powerful.
  - Can now control the depth of upstream (dependencies) and downstream (dependents).
  - Affected information now logs more information and is included in reports/JSON.
  - Added `--upstream` and `--downstream` options to `moon query projects`.
  - Coming soon for affected tasks as well!
- Implemented experimental support for a new configuration language, [Pkl](https://pkl-lang.org)!
  - Pkl is programmable, allowing for variables, loops, conditionals, and more.
- Added a new task option, `cacheLifetime`, that controls how long a task will be cached for.
- Added a new task merge strategy, `preserve`, that preserves the original inherited value.
- Added a new setting `vcs.hookFormat` to `.moon/workspace.yml`, that can customize the shell/file
  format for hooks.
- Added "sync workspace action" support to toolchain plugins. This is our first step in supporting
  toolchains via WASM plugins.
- Updated task `outputs` to support token and environment variables.
- Updated `moon query projects` to include the project description as a trailing value.
- Updated `moon query tasks` to include the task type and platform, and the task description as a
  trailing value.

#### 🐞 Fixes

- Fixed an issue where a root project in a polyrepo would not default to `**/*` inputs for tasks.
- Potential fix for an issue that occurs when multiple toolchains of the same type (2 different
  Node.js versions for example) would fail in weird ways when installing in parallel.

#### ⚙️ Internal

- Updated identifiers and targets to use [compact strings](https://crates.io/crates/compact_str).
- Updated proto to v0.41.3 (from 0.40.4).
- Updated wasmtime to v23 (from v17).

## 1.28.3

#### 🐞 Fixes

- Fixed an issue where VCS hooks were not being generated in Docker (requires `.git` to exist).
- Fixed an issue where projects whose `id` was renamed in `moon.yml` wasn't being reflected when
  inheriting project dependencies through the toolchain/platform integration.
- Fixed `optionalDependencies` not being considered a project relationship for Bun/Node implicit
  `package.json` detection.

## 1.28.2

#### 🚀 Updates

- Updated cached task outputs to now be prefixed with the task target when printing to the console.
- Updated Bun/Yarn lockfile parsing to temporarily log a warning on parse failure instead of exiting
  with an error. This change was made as there are currently no actionable or human-readable error
  messages.

#### 🐞 Fixes

- Fixed an issue where empty lines were being trimmed while streaming task console output.
- Fixed an issue where tasks that errored _before_ the command is executed, would swallow the error
  in `moon ci`.
  - It would also put the task in a non-failed state depending on the order of operations. This
    should be correct now.

## 1.28.1

#### 🚀 Updates

- Added caching around `bun bun.lockb` commands, instead of running them for every task.
- Updated and loosened identifier naming restrictions.
- Updated environment variable substitution to support different outputs when a variable is missing,
  based on a trailing flag syntax.
  - `$FOO` or `${FOO}` - If variable is missing, keeps the original syntax (current default).
  - `$FOO?` or `${FOO?}` - If variable is missing, replaces with an empty string.
  - `$FOO!` or `${FOO!}` - Ignores variable substitution and preserves the syntax (without !).

#### 🐞 Fixes

- Fixed an issue where an affected task with files that contain non-standard characters would fail
  to run because Bash expansion fails. We now quote file paths that contain `*`, `$`, `+`, and `[]`.

#### ⚙️ Internal

- Updated Rust to v1.81.

## 1.28.0

#### 💥 Breaking

- Extensions (WASM plugins) must implement the `register_extension` API. All built-in extensions
  have been updated.

#### 🚀 Updates

- Resolved the `actionPipelineV2` experiment and the new pipeline is now always enabled. The old
  pipeline code has been deleted. If you run into any problems, please report an issue!
- Resolved the `strictProjectAliases` experiment and enabled its functionality going forward.
- Added a `preset` task setting, that enables a collection of task options.
  - Will be replacing the `local` setting, which is now deprecated.
- Added an `os` task option, which allows a specific operating system to be targeted for the task.
- Added a `@meta` token function that can access project metadata.
- Added `$projectName`, `$projectChannel`, and `$projectOwner` token variables.
- Added `codeowners.requiredApprovals` setting to `.moon/workspace.yml`, that will apply
  requirements to all paths.
- Added a new experiment `disallowRunInCiMismatch`, that errors when a task that is `runInCI`
  enabled depends on a task that is `runInCI` disabled. These kinds of relationships cause a handful
  of issues in the pipeline.
  - Currently this only applies to `moon ci` and may also apply to `moon run` in the future.
- Updated the terminal checkpoint (4 squares) colors to better reflect their state.
  - Cached tasks continue to be blue, but non-cached but successful tasks are now green.
  - Announcements are now yellow.
- Updated `MOON_TOOLCHAIN_FORCE_GLOBALS` to support filtering by tool IDs, instead of applying to
  everything.

#### ⚙️ Internal

- We've sunset the CI insights feature in moonbase. We will no longer be tracking CI run history.
  This is a retroactive change that applies to all moon versions.
- Updated proto to v0.40.4 (from v0.39.7).

## 1.27.10

#### 🐞 Fixes

- Fixed an issue around running dependents when a dependency is affected in CI.

## 1.27.9

#### 🐞 Fixes

- Fixed a regression where the "primary target" detection would include far too many targets. This
  would result in passthrough arguments being unintentionally passed deeper.
- Fixed a regression where dependent tasks would always run in CI.

## 1.27.8

#### 🚀 Updates

- We now log messages when inheriting values from the root `.prototools`.

#### 🐞 Fixes

- Fixed a panic that occurs in the action graph builder.
- Fixed an issue where the root `.prototools` wasn't always loaded.

## 1.27.7

#### 🐞 Fixes

- Fixed an issue where codeowners `requiredAppprovals` wouldn't allow `1`.
- Fixed an issue where a task that depends on another task that has `runInCI: false`, would not run
  as affected in `moon ci` because the dependency task was skipped.

## 1.27.6

#### 📢 Notice

There have been reports of the `moon.exe` binary being flagged as a Trojan on Windows. This looks to
be a common false positive (`Wacatac.B!ml`) that targets Rust built binaries (as seen in the
[Tauri project as well](https://github.com/tauri-apps/tauri/issues/2486)).

While this isn't a simple fix on our end, we're publishing a new binary to replace the old one. You
may also have to unquarantine moon on your system. And lastly, we also suggest
[adding an exclusion for `moon.exe` to Windows Defender](https://support.microsoft.com/en-gb/windows/add-an-exclusion-to-windows-security-811816c0-4dfd-af4a-47e4-c301afe13b26).

#### ⚙️ Internal

- Updated proto to v0.39.7 (from v0.38.3).
- Updated Rust to v1.80.
- Updated dependencies.

## 1.27.5

#### 🐞 Fixes

- Fixed an issue where token expansion would clobber variable replacement when multiple variables
  are used.
- Fixed internal tasks being displayed in `moon query` results.

## 1.27.4

#### 🐞 Fixes

- Fixed an issue where `moon docker scaffold` would not respect `.gitignore` files.
- Fixed an issue where task hashing would potentially hash too many files when extracting touched
  files from `git status`.
- Fixed an issue where the automatic dependency installation wasn't triggering when switching
  branches.

## 1.27.3

#### 🚀 Updates

- Added `project.metadata` to `moon.yml` so that custom fields can be defined.
- Improved some task related error messages to include more information.

#### 🐞 Fixes

- Fixed an issue where the new action pipeline wouldn't wait for in-flight moonbase (remote caching)
  requests to finish. The old pipeline was not affected.
- Fixed `@in` and `@out` tokens not being able to reference other token functions.

## 1.27.2

#### 🐞 Fixes

- Fixed an issue where file groups expanded with task `script` or `env` weren't resolving relative
  to the project or workspace root (based on options).

#### ⚙️ Internal

- Updated proto to v0.38.3 (from v0.38.2).

## 1.27.1

#### 🚀 Updates

- Removed the concurrency limit when running persistent tasks.

#### 🐞 Fixes

- Fixed an issue where task scripts would error with "command not found" (caused by over
  escaping/quoting).
- Fixed an issue where a persistent task may not run or error with a missing dependency hash, if ran
  alongside many other persistent tasks.
- Fixed an issue where "build" dependencies were being synced as project references.
- Fixed an issue where the install dependencies action wouldn't run if the vendor directory
  (node_modules) was missing, but our operation was previously cached.
- Fixed an issue where token variables were not being replaced in task scripts.

## 1.27.0

#### 🚀 Updates

- Enabled the `experiments.actionPipelineV2` setting in `.moon/workspace.yml` by default.
  - If you run into any issues running tasks, disable this setting and report an issue.
- Added a new task field `script`, as an alternative to `command` + `args`.
  - Scripts support multiple commands (`&&`), pipes, and redirects.
  - Scripts do not support task inheritance argument merging.
  - Scripts are always ran in a shell.
- Added a new command, `moon docker file`, that can be used to generate an initial multi-stage
  `Dockerfile` for a project.
- Added new `docker` settings to both `.moon/workspace.yml` and `moon.yml`, allowing it to be
  configured at the workspace and project levels.
- Added support for [murex](https://murex.rocks/) shells.
  - Updated both `unixShell` and `windowsShell` task options.
- Improved the "automatically install dependencies if a manifest/lockfile has changed" flow. This
  should trigger less than before.
- We now generate JSON schemas for our configuration files to `.moon/cache/schemas`, so that they
  can be dynamically created based on the current moon version and environment.
  - Is automatically generated when running a task.
  - Added a `moon sync config-schemas` command to manually run this operation.
- When writing JSON and YAML files, we attempt to write back to the file with its original
  indentation.

#### 🐞 Fixes

- Fixed action operations not being present in the run report when a task fails to run.
- Fixed stdout/stderr not being included in the summary review of failed tasks.

#### 🧰 Toolchain

- Node
  - Added a `node.syncPackageManagerField` setting, to control the `packageManager` field in
    `package.json`.
- Yarn
  - Will no longer call `yarn set version` and instead rely entirely on proto's toolchain.

#### ⚙️ Internal

- Updated proto to v0.38.2 (from v0.37.2).

## 1.26.7

#### 🚀 Updates

- Updated `bun.installArgs` and `node.bun.installArgs` to stay in sync.

#### 🐞 Fixes

- Fixed `moon run --affected` not auto-installing dependencies in CI.
- Fixed an issue where the project graph cache would not invalidate based on certain environment
  variables.
- Fixed an issue where our console would be prematurely dropped, causing output flushing issues.

## 1.26.6

#### 🐞 Fixes

- Fixed a regression where `pwsh.exe` would not fallback to `powershell.exe` when the former does
  not exist.
- Respect `CARGO_HOME` during automatic rustup installation.

## 1.26.5

#### 🚀 Updates

- Updated home-based environment variables, like `CARGO_HOME`, to support relative paths.

#### 🐞 Fixes

- Fixed an issue where globs wouldn't match when leading with `./`.

#### ⚙️ Internal

- Updated proto to v0.37.2 (from v0.37.1).

## 1.26.4

#### 🐞 Fixes

- Fixed an issue where the shell could not be detected, and would potentially hang.

## 1.26.3

#### 🐞 Fixes

- Potential fix for a deadlock that occurs when running `moon docker scaffold`.
- Reverted the default shell back to `sh` instead of `bash` when one could not be detected.

## 1.26.2

#### 🐞 Fixes

- Fixed the `ciReport.json` file not being created with the experimental pipeline.
- Fixed the wrong version being displayed in `--version` and in logs.

#### ⚙️ Internal

- Downgraded WASM runtime to fix potential issues.

## 1.26.1

#### 🐞 Fixes

- Re-released because of an npm version mismatch issue.

## 1.26.0

#### 💥 Breaking

- Reworked webhooks to more closely align with our current data structures.
  - Renamed `target.*` events to `task.*`, and `*.finished` to `*.completed`.
  - Removed the `pipeline.aborted` event. Instead, an `aborted` field is now passed to
    `pipeline.completed`.
  - Replaced the `action` field with a new `node` field within `task.*` events.
  - Reworked `pipeline.completed` entirely. Instead of calculating values for you, we now pass all
    results allowing you to calculate them yourself.

#### 🚀 Updates

- Rewrote the actions/tasks pipeline from the ground-up. Is currently experimental and must be
  enabled with the `experiments.actionPipelineV2` setting in `.moon/workspace.yml`.
  - Increased performance.
  - Better concurrency handling and scheduling.
  - More accurately monitors signals (ctrl+c) and shutdowns.
  - Tasks can now be configured with a timeout (`options.timeout` setting).
  - Some operations within actions are now ran in parallel.
  - We renamed many of the action labels (`SyncNodeProject(app)` -> `SyncProject(node, app)`).
- Added a global `--dump` flag, that will dump a trace profile that can be inspected in
  `chrome://tracing`.
- Updated `moon completions` command to support Nushell.
- Updated task option `unixShell` with new options: ion, nu (nushell), pwsh (powershell), xonsh.
- Updated task option `windowsShell` with new options: elvish, fish, nu (nushell), xonsh.
- Updated CLI command execution to be more performant, and to reduce our usage of concurrent locks.
  - Internal components (like cache engine, or project graph) are now lazy-loaded when required,
    instead of created upfront.

#### ⚙️ Internal

- Updated proto to v0.37.1 (from v0.36.2).
- Updated Rust to v1.79.

## 1.25.6

#### 🐞 Fixes

- Fixed a potential deadlock when installing tools.

#### ⚙️ Internal

- Updated proto to v0.36.2 (from v0.36.0).

## 1.25.5

#### 🐞 Fixes

- Fixed an issue where multiple Bun tools would try to install and collide.
- Fixed an issue where the `package.json` `packageManager` field would be set with an invalid
  version specifier.

## 1.25.4

#### 🚀 Updates

- Updated `bun.version` and `node.bun.version` to stay in sync when one is defined and the other
  isn't. This helps to avoid tool discrepancies.

#### 🐞 Fixes

- Fixed an issue where persistent tasks depending on each other would sometimes error with
  "Encountered a missing hash".
- Fixed nightly and canary releases not showing the correct version in `moon --version`.

## 1.25.3

#### 🚀 Updates

- Improved error messages around git version and worktree parsing.

#### 🐞 Fixes

- Fixed `git` version parsing when the version contains invalid semver parts.

#### 🔋 Extensions

- Updated `download` to v0.0.5.
- Updated `migrate-nx` to v0.0.5.
- Updated `migrate-turborepo` to v0.1.2.
  - Added Turborepo v2 support.

## 1.25.2

#### 🚀 Updates

- Added a check to `moon docker scaffold` that ensures that `.moon/cache` is ignored in a root
  `.dockerignore` file. This helps to avoid interoperability issues.
- Added more logs to `moon docker` commands to help uncover future issues.

#### 🐞 Fixes

- Fixed an issue where `noop` tasks would not cache / invalidate cache. This is a regression from
  the recent task runner changes.

#### ⚙️ Internal

- Updated proto to v0.36.0 (from v0.35.4).

## 1.25.1

#### 🚀 Updates

- Rewrote process failure error messages to include exit status information. This should help
  uncover processes killed by signals, and help debug the -1 exit code issues.

## 1.25.0

#### 💥 Breaking

- Removed the following webhook events associated with task outputs: `target-output.archiving`,
  `target-output.archived`, `target-output.hydrating`, `target-output.hydrated`,
  `target-output.cache-check`.

#### 🚀 Updates

- Rewrote the task runner from the ground up:
  - Improved handling and reliability of output archiving and hydration.
  - Streamlined the task execution (child process) flow.
  - Now tracks metrics for individual operations, like hash generation, output hydration, task
    execution, and more. Can be inspected in the run report.
- Added a `--summary` flag to `moon run` and `moon check` that will include a summary of all actions
  that were processed/failed within the pipeline. This is the same output used in `moon ci`.
- Added a new console reporting layer that handles the rendering of output in the terminal.
  - This enables us to support additional reporters in the future, each with unique UIs.
  - Slightly tweaked our current UI rendering. You may notice some differences.
- Updated external configuration files (via https extends) to be cached for 24 hours.
  - This will fix issues with offline mode.
- Greatly reduced the amount of concurrent locks being held during task execution. May see slight
  performance improvements.

#### 🐞 Fixes

- Fixed an issue where actions within the run report were not reflecting the correct status of their
  last execution attempt.
- Fixed an issue where "have outputs been created" checks would fail if outputs only contained
  negated globs, coupled with literal paths.
- Fixed an issue where `.prototools` in the workspace root was not being respected when running moon
  commands in a sub-directory.
- Fixed `PROTO_*_VERSION` environment variables being set to `*`, resulting in unexpected versions
  being resolved.

#### ⚙️ Internal

- Updated proto to v0.35.4 (from v0.34.4).
- Updated macOS binaries to be built on macos-12 instead of macos-11.

## 1.24.6

#### 🐞 Fixes

- Reworked the binary provided by `@moonrepo/cli` to work better on Windows.

## 1.24.5

#### 🐞 Fixes

- Fixed an issue where proto managed tools may error with "Failed to detect an applicable version".

## 1.24.4

#### 🐞 Fixes

- Fixed a regression where `runInCI` was being overzealously applied to `moon run` commands.
- Fixed generated VCS hooks not containing a trailing newline.

## 1.24.3

#### 🐞 Fixes

- Fixed an issue where internal tasks would still run when running a task using "closest project"
  detection.
- Fixed an issue where task's with `runInCI` weren't always being filtered properly.

## 1.24.2

#### 🐞 Fixes

- Fixed task `deps.env` not supporting variable substitution.
- Fixed an issue where Git hooks would overwrite non-local hooks. The `core.hooksPath` setting is
  now only used if the path is within the current repository.

## 1.24.1

#### 🐞 Fixes

- Fixed an issue where versions in `.prototools` weren't being respected.
- Fixed task `deps.args` and `deps.env` not expanding tokens correctly.

## 1.24.0

#### 🚀 Updates

- Added an experimental `moon templates` command, that lists all available codegen templates.
- Added a `--dependents` flag to `moon project-graph <id>` and `moon query projects`, to include
  downstream dependents of a focused/affected project.
- Added a `mutex` task option, allowing for exclusivity and to ensure only 1 task is running at a
  time for the same mutex.
- Added a `runner.autoCleanCache` setting to `.moon/workspace.yml`, allowing the post-run clean
  mechanism to be controlled.
- Updated `moon ci` to automatically determine base/head revisions based on your current CI provider
  (when applicable).
- Updated `moon generate`:
  - When passing variables as command line arguments, they are now entirely modeled after the
    template configuration.
    - Booleans and negated booleans now work better.
    - Numbers now support negative values.
    - Multiple values can now be passed for enums when `multiple` is enabled.
  - If a variable value is passed as an argument, we no longer prompt for it.
  - Internal variables will now error when passed as an argument.
- Updated action graph and project graph visualization:
  - Slightly tweaked the colors to be easier to read.
  - Updated edges to use chevron arrows.
  - Added a new layout system to organize node/edges, controlled by the `?layout=` query parameter.
  - Supported layout options: `dagre` (default), `klay`, `grid`, `breadthfirst`
- Updated root-level tasks to have no inputs by default, instead of `**/*`. This is typically what
  users want, to avoid greedy tasks.

#### 🐞 Fixes

- Fixed YAML schema validation not allowing custom languages for the project `language` field.
- Fixed an issue where Bun and Node would both attempt to install dependencies, resulting in
  collisions.
  - To resolve this issue, we currently prioritize Node over Bun if both tools are enabled.
  - If you have both and want to use Bun, set Node's package manager to
    `node.packageManager: 'bun'`.
- Attempted fix for "too many open files" when moon is cleaning cached artifacts.

#### ⚙️ Internal

- Updated proto to v0.34.4 (from v0.32.2).

## 1.23.4

#### 🐞 Fixes

- Fixed an issue where leading `./` in input/output globs would cause matching failures.
- Fixed an issue where root-level projects were not being marked as affected in `moon query`.
- Fixed an issue where `moon docker scaffold` would copy all sources when a project depends on a
  root-level project.

## 1.23.3

#### 🧩 Plugins

- Updated `bun_plugin` to v0.11.
  - Added Windows support.
  - Will now use the baseline build on x64 Linux when available.

#### ⚙️ Internal

- Updated proto to v0.32.2 (from v0.32.1).

## 1.23.2

#### 🐞 Fixes

- Fixed an issue where input environment variables weren't always being taken into account for task
  hashes.

## 1.23.1

#### 🚀 Updates

- Added more CI/CD platforms to check for.

#### 🐞 Fixes

- Fixed an issue where `moon clean` wasn't removing nested files.
- Fixed an issue where `package.json` syncing would create incorrect `link:`s for Bun.
- Fixed an issue where `moon ext` would trigger a "No such file or directory" error.

#### 🔋 Extensions

- Updated `migrate-nx` to v0.0.3.
  - Fixed invalid IDs when converting `package.json` names.

## 1.23.0

#### 🚀 Updates

- Added `git:` and `npm:` locators to the `generator.templates` setting in `.moon/workspace.yml`.
  - This allows templates to be packaged and managed outside of the workspace.
  - Locations will be cloned/downloaded on-demand.
- Added an `id` setting to `template.yml`, so that templates can customize their name (instead of
  using the folder name).
- Added a `variables()` function for templates that returns an object of all variables available.
- Added new functionality for template variables in `template.yml`:
  - New `order` setting to control the order in which they are prompted for.
  - New `internal` setting that ignores values passed on the command line.
  - Updated enum `default` settings to support an array of values.
- Added an `internal` task option, which marks tasks as internal only.
- Updated task inheritance to support stack-based configuration, such as
  `.moon/tasks/node-frontend.yml` or `.moon/tasks/bun-backend-application.yml`.
- Updated `moon project` and `moon task` to include the configuration files that tasks inherit from.
- Updated `moon task` to include the modes it belongs to.

#### 🐞 Fixes

- Fixed an issue where a project's `platform` was being detected as `node` (when not enabled), and
  should have been `bun`. If you're using both `bun` and `node` in the same workspace, moon has a
  hard time detecting which should be used for what project. If you run into issues, explicitly set
  the `platform` in the project's `moon.yml`.
- Fixed an issue where template files couldn't import/include/extends files from extended templates.
- Fixed template enum variable default values being able to use a non-supported value.

#### ⚙️ Internal

- Configuration JSON schemas are now included within each GitHub release.
- Updated proto to v0.32.1 (from v0.31.4).
- Updated Rust to v1.77.

## 1.22.10

#### ⚙️ Internal

- Added more logging around our WASM plugins.
- Added a `MOON_DEBUG_WASM` environment variable, for including additional logging output, and
  optionally dumping memory/core profiles.

## 1.22.9

#### 🐞 Fixes

- Fixed an issue with `moon docker scaffold` where Rust projects in the workspace skeleton would
  fail to compile as they were missing a lib/main entry point.
- Fixed an issue with `moon docker prune` where an unknown project type would trigger toolchain
  errors.

## 1.22.8

#### 🐞 Fixes

- Fixed an issue where task hashing would attempt to hash invalid file paths, when moon is located
  within a nested git repository.

## 1.22.7

#### 🐞 Fixes

- Fixed an issue where environment variable substitution would trigger recursively when referencing
  itself.

## 1.22.6

#### 🚀 Updates

- We now include the exit code of a failing task in the logs for easier debugging.

#### 🐞 Fixes

- Fixed an issue where the wrong path was being displayed for the task message "in ...".

#### ⚙️ Internal

- Updated proto to v0.31.4 (from v0.31.2).

## 1.22.5

#### 🐞 Fixes

- Fixed `env` variable substitution not being able to reference values from an `.env` file.
- Fixed an issue where moon would move an existing proto binary when installing proto, triggering
  permission issues.

## 1.22.4

#### 🐞 Fixes

- Fixed an issue where deleted but uncommitted files would log a hashing warning.
- Fixed an issue where parsing `bun.lockb` would fail if using `github:` protocols.

#### ⚙️ Internal

- Updated proto to v0.31.2 (from v0.30.2).

## 1.22.3

#### 🚀 Updates

- Updated our project constraint enforcement to take the new `stack` setting into account. For
  example, frontend applications can now depend on backend applications, where as previously they
  could not.

## 1.22.2

#### 🐞 Fixes

- Fixed an issue where VCS hooks were being created in Docker, triggering cache issues.

## 1.22.1

#### 🚀 Updates

In v1.22, we [made a change](https://github.com/moonrepo/moon/issues/1329) to affected tasks that
pass all `inputs` as arguments, instead of passing `.`. This change was made to not overzealously
pass files to the task that it doesn't care about, but it ended up causing problems for certain
commands.

We didn't want to revert the change, but it also wasn't easy to fix without causing other issues, so
as a compromise, we opted to introduce a new task option, `affectedPassInputs` to handle this
functionality.

## 1.22.0

#### 🚀 Updates

- Added `configuration` and `scaffolding` variants to the project `type` setting in `moon.yml`.
  - Updated project constraints to support these new variants.
- Added a `stack` setting to `moon.yml`, for categorizing which tech stack it belongs to.
  - Supports `frontend`, `backend`, `infrastructure`, and `systems`.
  - Added a `projectStack` field to the query language (MQL).
  - Added a `$projectStack` token variable for tasks.
  - Updated the `moon query projects` command to support a `--stack` option, and include the stack
    in the output.
  - Updated the `moon project` command to include the stack in the output.
- Added a `description` setting for tasks, for providing human-readable information.
  - Updated the `moon project` and `moon task` commands to include the description in the output.
- Added an `installArgs` setting for bun/npm/pnpm/yarn in `.moon/toolchain.yml`, to customize the
  args used when installing dependencies.
- Added a new built-in extension, `migrate-nx`, for migrating from Nx to moon.
  - Will convert all `nx.json`, `workspace.json`, and `project.json` files.
- Updated task input environment variables to support a wildcard match using `*`, for example
  `$VITE_*`.
  - This will include all environment variables in the current process that starts with `VITE_`.
- Updated the `envFile` task option to support a list of file paths.
- Updated the `migrate-turborepo` extension.
  - Removed the requirement of moon's project graph. Will now scan for turbo.jsons instead.
- Updated affected tasks to use `inputs` as the list of files provided, instead of `.`.

#### 🐞 Fixes

- Fixed an issue where `bun install` was not running with `--production` in Docker prune.
- Fixed an issue where invalid IDs passed to certain commands would trigger a panic.
- Fixed an issue where `$PWD` in a task was pointing to the wrong directory.

#### 🧩 Plugins

- Updated `deno_plugin` to v0.9.1.
  - Added Linux ARM64 support (requires Deno >= v1.41).
- Updated `rust_plugin` to v0.8.1.
  - Uses the full triple target when installing and uninstalling toolchains.

#### ⚙️ Internal

- Updated Rust to v1.76.
- Updated proto to v0.30.2 (from v0.29.1).

## 1.21.4

#### 🐞 Fixes

- Fixed VCS hooks on Windows generating invalid PowerShell commands.

## 1.21.3

#### 🐞 Fixes

- Fixed a panic that would occur when running an action and path stripping would fail.

## 1.21.2

#### 🐞 Fixes

- Attempted fix for `liblzma.5.dylib` issues on macOS arm64.

## 1.21.1

#### 🚀 Updates

- Added shallow checkout detection to help avoid failing Git commands.
  - If detected in `moon ci`, is a hard failure.
  - If detected in `moon run`, will disable affected checks.

## 1.21.0

#### 🚀 Updates

- Added Deno tier 3 support.
  - Will download and install Deno into the toolchain when a `version` is configured.
  - Will parse the `deno.lock` lockfile to extract and resolve dependencies.
  - Will hash manifests and inputs for Deno specific caching.
  - Added a `deno.version` setting to `.moon/toolchain.yml`.
  - Added a `toolchain.deno` setting to `moon.yml`.
  - Updated `moon bin` and `moon docker` commands to support Deno.
- Added a new built-in extension, `migrate-turborepo`, with new functionality.
  - Replaces the previous `moon migrate from-turborepo` command.
  - Added Bun support behind a new `--bun` flag.
  - Added support for `globalDotEnv`, `dotEnv`, and `outputMode`.
  - Scripts now run through a package manager, instead of `moon node run-script`.
  - Root-level tasks will now create a root `moon.yml`, instead of warning.
- Added `unixShell` and `windowsShell` task options, so that the underlying shell can be configured
  per task.
- Added `bun.inferTasksFromScripts` setting to `.moon/toolchain.yml`, for compatibility with
  Node.js.
- Added environment variable support to `fileGroups`.
- Added a `@envs(group)` token function for referencing environment variables.
- Added a `--quiet` global argument, for hiding non-critical moon output.
- Deprecated the `moon node run-script` command. Run the task through a package manager instead,
  like `npm run` or `yarn run`.
- Updated tasks with glob-like arguments to automatically enabled the `shell` option, so that glob
  expansion works correctly.
- Updated interactive tasks to not be shutdown when receiving a CTRL+C signal, and instead allow
  them to handle it themselves, and cleanup if necessary.
- Implemented a new console layer for writing to stdout/stderr.
  - Logs are now buffered and written periodically.
  - Previously they were written immediately, which required locking std each call.
  - Should see some minor performance improvements.

#### 🐞 Fixes

- Fixed an issue where the action graph would create incorrect nodes when a tool utilizes dependency
  workspaces, and a project is not within the workspace.
- Fixed an issue where glob based arguments were overlay escaped.
- Fixed console checkpoints (the 4 squares) showing the wrong working directory.

#### ⚙️ Internal

- Updated proto to v0.30.0 (from v0.29.1).

## 1.20.1

#### 🚀 Updates

- Removed the maximum concurrency limit from persistent tasks.

#### 🐞 Fixes

- Fixed `moon docker scaffold` not copying the project specific `moon.yml` file, resulting in a
  skewed project graph.

## 1.20.0

#### 🚀 Updates

- Added a new extension plugin system.
  - An extension is a WASM plugin that is not built into moon's core:
    https://github.com/moonrepo/moon-extensions
  - Extensions can be executed with the new `moon ext` command.
  - The community can build and publish their own extensions!
- Added a `taskOptions` setting to `.moon` task configs, allowing default task options to be
  defined.
  - These options will be merged and inherited as part of the configuration chain.
- Added an `optional` field to task `deps`, allowing the dependency to be optional during
  inheritance.
- Added a "Tags" view to the VSCode extension.
- Updated proto installation to trigger for all applicable commands, not just `moon run`,
  `moon check`, and `moon ci`.
  - Will also use the global proto version if available when there's no internet connection, and the
    moon required proto version has not been installed.

#### 🐞 Fixes

- Fixed Git version parsing when using VFSForGit.

#### 🧩 Plugins

- Updated `bun_plugin` to v0.9.
- Updated `node_plugin` and `node_depman_plugin` to v0.9.
  - Changed the `bundled-npm` and `intercept-globals` settings to be `false` by default (instead of
    `true`).
- Updated `rust_plugin` to v0.8.

#### ⚙️ Internal

- Updated proto to v0.29.1 (from v0.26.4).

## 1.19.3

This fixes a bad 1.19.2 release.

## 1.19.2

#### 🐞 Fixes

- Fixed another location where the `proto` binary was not available.

## 1.19.1

#### 🐞 Fixes

- Fixed `proto` binary not being available in a Dockerfile when running `moon docker` commands.
- Fixed our `@moonrepo/cli` postinstall script not working correctly for Bun Arm64.

## 1.19.0

#### 💥 Breaking

- Removed the `experiments.interweavedTaskInheritance` setting from `.moon/workspace.yml`.
  Interweaved inheritance is now always enabled (was previously true by default).
- Removed the `experiments.taskOutputBoundaries` setting from `.moon/workspace.yml`. We opted to
  remove boundaries entirely, as they caused more problems than solved. Task outputs may now overlap
  without issue.

#### 🚀 Updates

- Updated `implicitDeps` in `.moon/tasks.yml` and task `deps` in `moon.yml` to support arguments and
  environment variables for the dependency target.
- Updated the action graph and pipeline to _not_ run the same target (but with different arguments
  and environment variable variations) in parallel, to avoid unexpected collisions.
- Updated VS Code extension to support multiple VS Code workspace folders.
- Improved code generation and templates:
  - Added a `destination` field to `template.yml`, to customize a default location.
  - Added a `extends` field to `template.yml`, allowing templates to extend and inherit other
    templates.
  - Updated `[var]` syntax to support filters: `[var | camel_case]`.

#### 🧩 Plugins

- Updated `bun_plugin` to v0.7.
- Updated `node_plugin` and `node_depman_plugin` to v0.7.
- Updated `rust_plugin` to v0.6.

#### ⚙️ Internal

- Updated Rust to v1.75.
- Updated proto to v0.26.4 (from v0.25).

## 1.18.5

#### 🚀 Updates

- Reworked duplicate project ID/alias detection to be more accurate. Will also now error instead of
  warn when a duplicate is detected.
  - For aliases, the error can be disabled with the new `experiments.strictProjectAliases` setting
    in `.moon/workspace.yml`.
  - For project IDs, the error can not be disabled, as conflicting IDs will cause issues with the
    project graph.

#### 🐞 Fixes

- Fixed glob based project locating to not log warnings when a file is found and it starts with `.`
  (ignore dotfiles).
- Fixed project aliases potentially overwriting a project with the same name.

## 1.18.4

#### 🚀 Updates

- Updated the proto installation step to download, unpack, and install using Rust, instead of
  relying on our Bash/PowerShell scripts. This should remove the requirement that openssl, tar, and
  other environment tools must exist.

#### ⚙️ Internal

- Updated proto to v0.25.3.

## 1.18.3

#### 🐞 Fixes

- Fixed more issues in relation to custom project IDs not resolving correctly.

#### ⚙️ Internal

- Improved some error messages with more information.

## 1.18.2

#### 🚀 Updates

- Silenced proto migration warnings when ran in the context of moon.

#### 🐞 Fixes

- Fixed an issue where `@dirs` and `@files` tokens didn't always work correctly in `outputs`.
- Fixed the `@moonrepo/cli` package pulling in different `@moonrepo/core-*` versions

#### ⚙️ Internal

- Updated proto to v0.25.2.

## 1.18.1

#### 🐞 Fixes

- Fixed an issue where we would install `proto` even when not required.
- Fixed an issue where implicit dependencies were not resolving correctly when projects were
  renamed.

## 1.18.0

#### 🚀 Updates

- Rewrote toolchain based task running to use a path based approach.
  - Instead of manually locating an executable, we now rely on `PATH` to locate the executable.
  - Non-system tasks can now be wrapped in a shell using the `shell` option.
  - This approach will now benefit from proto shims and binaries.
  - We'll also download and install the `proto` binary if it does not exist.
- Reworked the `moon init` command.
  - Will no longer scaffold the toolchain configuration by default.
  - The tool to scaffold into a toolchain can be passed as an argument.
  - The path to initialize in is now behined the `--to` option.
  - Added support for the `bun` tool.
  - Simplified the workflow overall.
- Updated `moon.yml` to support customizing the project name using the `id` field.
  - Can be used to override the project name derived in `.moon/workspace.yml`.
- Added a `MOON_INSTALL_DIR` environment variable, to control where the `moon` binary is installed
  to.

#### 🐞 Fixes

- Fixed `moon upgrade` failing when not ran in a moon workspace.
- Fixed `CODEOWNERS` being written with double trailing newlines.

#### 🧩 Plugins

- Updated `bun_plugin` to v0.6.
- Updated `node_plugin` and `node_depman_plugin` to v0.6.1.
- Updated `rust_plugin` to v0.5.

#### ⚙️ Internal

- Improved string allocation and performance for queries, task tokens, and process commands.
- Improved remote caching flow and handling.
- Updated proto to v0.25.

## 1.17.4

#### 🐞 Fixes

- Fixed an issue where executing moon (and indirectly proto) would run into privilege access issues
  on Windows.
- Fixed `typescript.includeProjectReferenceSources` and `typescript.syncProjectReferencesToPaths`
  settings not including project references that were manually added (not auto-synced).
- Fixed the "a project already exists with alias" warnings when using Bun and Node together.

#### ⚙️ Internal

- Added canary release support.
- Enabled wasmtime caching, which should improve performance of WASM plugins by 10-20%.
- Updated proto to v0.23.7.

## 1.17.3

#### 🐞 Fixes

- Fixed an issue where we would fail to find Cargo binaries on Windows.

#### ⚙️ Internal

- Updated proto to v0.23.3.

## 1.17.2

#### 🐞 Fixes

- Fixed an issue where `cargo-binstall` would error when trying to install it and it already exists.

## 1.17.1

#### 🐞 Fixes

- Fixed the wrong version being reported by the CLI.

## 1.17.0

#### 🚀 Updates

- Integrated full Bun support (tier 1-3).
  - Will download and install Bun into the toolchain when a `version` is configured.
  - Will parse the `bun.lockb` lockfile to extract and resolve dependencies.
  - Will hash manifests and inputs for Bun specific caching.
  - Added a `bun` setting to `.moon/toolchain.yml`.
  - Added a `toolchain.bun` setting to `moon.yml`.
  - Updated `moon bin` and `moon docker` commands to support Bun.
  - Updated task `platform` to support "bun".
- Improved TypeScript support.
  - Added a `typescript.root` setting to denote the TypeScript root.
  - Added a `typescript.includeSharedTypes` setting, for syncing a shared types path to all
    project's `include`.
  - Added a `typescript.includeProjectReferenceSources` setting, for syncing project reference files
    to all project's `include`.
  - Updated `typescript.syncProjectReferencesToPaths` setting to always include the wildcard, and
    not require an index file.
  - Improved project reference syncing and edge case handling.
- Improved JavaScript support.
  - Added `bun.rootPackageOnly` and `node.rootPackageOnly` settings to support the "one version
    rule" pattern.
  - Updated automatic dependency linking to use the `build` scope instead of `peer` scope. This
    should alleviate some of the pain points with `package.json` syncing.

## 1.16.5

#### 🐞 Fixes

- Fixed an issue where codegen would merge JSON/YAML files with the incorrect source.
- Updated file traversal to not walk outside of the workspace root.

#### ⚙️ Internal

- Updated Rust to v1.74.
- Updated proto to v0.23.0.
- Updated dependencies.
- Updated logs to now include nanoseconds.

## 1.16.4

#### 🚀 Updates

- Update project graph hashing to include git ignored `moon.yml` files.

#### 🐞 Fixes

- Fixed Yarn v1.22.x download not unpacking correctly.

#### 🧩 Plugins

- Updated Yarn `node_depman_plugin` to v0.5.1.

## 1.16.2/3

#### 🚀 Updates

- Updated `projects` globs to support ending in `moon.yml`.
- Updated `node.dependencyVersionFormat` to fallback to a supported format when the chosen
  `node.packageManager` does not support the configured (or default) version format.
- Updated to proto v0.22.0.

#### 🐞 Fixes

- Fixed an issue where dependencies were being injected into the root `package.json`, when a
  root-level project was dependending on non-root project tasks.

#### 🧩 Plugins

- Updated `bun_plugin` to v0.5.
- Updated `deno_plugin` to v0.5.
- Updated `go_plugin` to v0.5.
- Updated `node_plugin` and `node_depman_plugin` to v0.5.
- Updated `python_plugin` to v0.2.
- Updated `rust_plugin` to v0.4.
- Updated `schema_plugin` (TOML) to v0.5.

## 1.16.1

#### 🐞 Fixes

- Fixed `moon ci` not treating dependents as "CI only" when running locally.
- Fixed the MQL parser failing on projects that contain a `.`.
- Fixed JSON comment stripping not handling docblock styled comments (`/** **/`).

## 1.16.0

#### 🚀 Updates

- Added Bun as a supported Node.js package manager: `node.packageManager: 'bun'`.
- Added components and targets support for the Rust toolchain.
  - Added `rust.components` and `rust.targets` settings to `.moon/toolchain.yml`.
  - Will automatically be installed with `rustup` when the pipeline is ran.
- Added a `MOON_TOOLCHAIN_FORCE_GLOBALS` environment variable, that will force all toolchain tools
  to use the global binary available on `PATH`, instead of downloading and installing.
- Added an improved task inheritance chain resolver.
  - Global and local tasks are now interweaved within the chain, where as previously global was
    built first, then local.
  - To fallback to the previous behavior, set `experiments.interweavedTaskInheritance: false` in
    `.moon/workspace.yml`.
- Added a new project type `automation`, for projects like E2E and integration testing.
- Updated action graph cycle detection to list all nodes in the cycle (when detectable).
- Updated all npx calls to use a package manager equivalent. For example: `yarn dlx`, `pnpm dlx`,
  `bunx`.
- Updated to support Yarn v4.

#### 🐞 Fixes

- Fixed an issue where `moon ci` and `git` would fail if there's only 1 commit on the base branch.
- Fixed an issue where `runInCI` was not respected when a task is a dependency of an affected task.
- Fixed an issue where the task `replace` merge strategy would not apply for empty values.

#### ⚙️ Internal

- Updated dependencies.
- Updated to proto v0.21.0.
- Pinned proto plugins to a fixed version instead of using latest.

## 1.15.4

#### 🐞 Fixes

- Fixed an issue where pnpm would fail to dedupe when its toolchain version is not using a
  fully-qualified version.
- Fixed an issue where `PROTO_OFFLINE` wouldn't use global binaries when available.

#### ⚙️ Internal

- Updated to proto v0.20.3.

## 1.15.3

#### 🐞 Fixes

- Fixed an issue where interactive/persistent flags weren't always bubbled up the the task runner.

#### ⚙️ Internal

- Updated to proto v0.20.

## 1.15.2

#### 🚀 Updates

- Updated `moon run --interactive` to allow more than 1 target.

#### 🐞 Fixes

- Fixed an issue where "raw" codegen files were sometimes being rendered, and failing with invalid
  syntax.
- Fixed an issue where task dependents for the non-primary targets were being included in the action
  graph.
- Fixed an issue with the project graph that would create duplicate nodes for deeply nested cycles.
- Fixed an issue where a cycle would be created in the action graph for the `SyncProject` action
  type.

## 1.15.1

#### 🚀 Updates

- Based on feedback, we've updated the automatic dependency linking to _not apply_ when the target
  is the root-level project. This should alleviate all unwanted cycles.

#### 🐞 Fixes

- Fixed an issue where Node.js dependency syncing would fail on `build` dependencies, and be over
  zealous with root-level projects.
- Improved detection of Rust `cargo-binstall` package.

## 1.15.0

#### 💥 Breaking

- Tasks that depend (via `deps`) on other tasks from arbitrary projects (the parent project doesn't
  implicitly or explicitly depend on the other project) will now automatically mark that other
  project as a "peer" dependency. For example, "b" becomes a peer dependency for "a".

#### 🎉 Release

- Rewrote the dependency graph from the ground-up:
  - Now known as the action graph.
  - All actions now depend on the `SyncWorkspace` action, instead of this action running
    arbitrarily.
  - Cleaned up dependency chains between actions, greatly reducing the number of nodes in the graph.
  - Renamed `RunTarget` to `RunTask`, including interactive and persistent variants.
- Updated the action graph to process using a topological queue, which executes actions on-demand in
  the thread pool when they are ready (dependencies have been met). Previously, we would sort
  topologically _into batches_, which worked, but resulted in many threads uselessly waiting for an
  action to run, which was blocked waiting for the current batch to complete.
  - For large graphs, this should result in a significant performance improvement.
  - Persistent tasks will still be ran as a batch, but since it's the last operation, it's fine.
- Released a new GitHub action,
  [`moonrepo/setup-toolchain`](https://github.com/marketplace/actions/setup-proto-and-moon-toolchains),
  that replaces both `setup-moon-action` and `setup-proto`.

#### 🚀 Updates

- Added a `moon action-graph` command.
- Added a `--dependents` argument to `moon action-graph`.
- Added the ability to skip non-`RunTask` actions using environment variables.
- Deprecated the `moon dep-graph` command.

#### 🐞 Fixes

- Fixed an issue where task dependents (via `moon ci` or `moon run --dependents`) wouldn't always
  locate all downstream tasks.

#### ⚙️ Internal

- Added in-memory caching to project graph file system lookup operations.
- Updated Rust to v1.72.

## 1.14.5

#### 🐞 Fixes

- Temporarily fixed the "A dependency cycle has been detected for (unknown)" issue.
- Fixed an issue where Git hooks were not created properly when using Git worktrees.
- Fixed a panic when attempting to clean/parse a JSON string.

## 1.14.4

#### 🐞 Fixes

- Fixed an issue where `moon docker scaffold` was too greedy and would copy files it shouldn't.
- Fixed some `PATH` inconsistencies when executing npm/pnpm/yarn binaries.
- Fixed codegen `lower_case` and `upper_case` stripping characters.

## 1.14.3

#### 🚀 Updates

- Updated `moon dep-graph` to support a task in closest project, similar to `moon run`.
- Updated to proto v0.19.

#### 🐞 Fixes

- Fixed an issue where local tasks could not extend global tasks using the `extends` setting.

## 1.14.2

#### 🐞 Fixes

- Fixed an issue where non-YAML files in `.moon/tasks` would be parsed as YAML configs.
- Fixed an issue where arguments were not passed to generated Git hooks.
- Fixed an issue where moonbase would fail to sign in in CI.
- Fixed an issue where a root project with aliases, that has self referential tasks, would trigger a
  stack overflow error.

## 1.14.1

#### 🐞 Fixes

- Fixed an issue when using a global version of npm/pnpm/yarn, and the wrong arguments were being
  passed to commands.
- Fixed the "running for 0s" message constantly logging for interactive tasks.

## 1.14.0

#### 🚀 Updates

- Added a `moon run` shorthand, where "run" can be omitted. For example, `moon run app:build` can be
  written as `moon app:build`.
  - This only works for targets that contain a `:`.
- Updated `moon ci` to support running an explicit list of targets, instead of running everything.
- Updated `node.version`, `npm.version`, `pnpm.version`, `yarn.version`, and `rust.version` to
  support partial versions and requirements/ranges like `1.2`, `1`, or `^1.2`.
- Updated `.moon/tasks` to support nested folders, for better organization of task files.

#### ⚙️ Internal

- Improved handling of certificates and proxies.
- Updated to proto v0.18.

## 1.13.5

#### 🐞 Fixes

- Fixed an issue where the `projectName` query would not work correctly.

## 1.13.4

#### ⚙️ Internal

- Updated to proto v0.17.

## 1.13.3

#### 🐞 Fixes

- Fixed an issue where tool globals directory was not being correctly located.
- Fixed a panic when using the `rust` toolchain and attempting to install `bins`.

## 1.13.2

#### 🐞 Fixes

- Fixed an issue where `pnpm` or `yarn` would panic based on configuration combination.

## 1.13.1

#### 🐞 Fixes

- Fixed an issue where tasks depending on arbitrary project tasks would fail to build a partial
  project graph.
- Fixed an issue where task `deps` within global tasks would not apply exclude/rename overrides.
- Fixed an issue with asset/binary files not working correctly with codegen templates.
- Fixed an issue where `moon upgrade` would require a workspace.

## 1.13.0

#### 🚀 Updates

- Added an `allowFailure` task option, allowing tasks to fail without bailing the entire run.
  - Tasks allowed to fail cannot be depended on.
- Added colors to command line `--help` menus.
- Updated `runner.archivableTargets` to support tag scoped targets.
- Updated `moon query tasks` to filter out projects with no tasks.
- Updated `moon query tasks --affected` to filter based on affected task, instead of affected
  project.
- Updated proto integration from v0.12 to v0.16:
  - proto tools are now powered by WASM plugins, which will be downloaded by moon on-demand.
  - Yarn v2+ will now download the requested version, and not downgrade to latest v1.
  - Please report any issues or degradations from this migration.
  - View entire [proto changelog](https://github.com/moonrepo/proto/blob/master/CHANGELOG.md#0160).

#### 🐞 Fixes

- Fixed `moon init` not using the remote default branch when scaffolding.

#### ⚙️ Internal

- Cleaned up moonbase and launchpad implementations.
- Updated Rust to v1.72.

## 1.12.1

#### 🐞 Fixes

- Improved failed task error messages by including information about the failing task.
- Fixed an issue where failed tasks would be cached.
- Fixed an issue where errors lost information while bubbling up the stack.

## 1.12.0

#### 🚀 Updates

- Added [git worktree](https://git-scm.com/docs/git-worktree) support (experimental).
- Added an `interactive` field to task options. This marks tasks as interactive, so they can use
  stdin.
- Added an `extends` field to task configurations. This allows tasks to extend and inherit settings
  from sibling tasks.
- Updated task `env` values to support token functions and variables.
- Updated task `outputs` to support negated globs.
- Will now log a warning to the console if a configuration file uses the `.yaml` extension.

#### 🐞 Fixes

- Fixed an issue where `moon ci` would no run affected targets based on touched files.

#### ⚙️ Internal

- Improved caching and hashing layers.

## 1.11.1

#### 🐞 Fixes

- Fixed an issue where tasks using output globs would not always hydrate from the cache.

## 1.11.0

#### 💥 Breaking

- To support the new project graph, the order and priority in which environment variables are
  resolved has changed. Previously it was task-level > .env file > project-level. Now it's
  task-level > project-level > .env file.

#### 🚀 Updates

- Rewrote the project graph from the ground-up:
  - Lazily built using a multi-pass approach.
  - Graph edges now indicate the type of relationship: development, production, build, peer.
  - Updated `moon project-graph --json` to include the fully expanded graph data.
- Identifiers (project names, file groups, etc) can now be prefixed with underscores (`_`).
- Added Poetry detection support for Python projects.
- Added an `experiments` setting to `.moon/workspace.yml`.
- **Tasks**
  - Environment variables in `command` and `args` are now substituted.
  - Task `deps` can now depend on tag targets (`#tag:task`).
  - Task `env` are now used when substituting values, alongside system-level.
  - Task `outputs` can now use token variables.
- **Codegen**
  - Templates can be used as-is without rendering with [Tera](https://tera.netlify.app) by appending
    a `.raw` extension.
- **Query language**
  - Updated `project` to query both project name AND alias.
  - Added `projectName` for only querying by name.

#### 🐞 Fixes

- Fixed an issue where newer moonbase secret keys would fail to sign in.
- Fixed an issue where `@files` token would not invalidate the project graph cache.
- Fixed an issue where changing `.env` would not invalidate the project graph cache.

#### ⚙️ Internal

- Updated to proto v0.13.
- Updated Rust to v1.71.

## 1.10.1

#### 🐞 Fixes

- Fixed an issue where `.gitignore` patterns weren't always applied correctly.
- Fixed an issue where `git hash-object` commands would fail if moon was setup in a sub-directory.
- Fixed an issue where our "upgrade moon" message would print when requesting JSON output
  (`--json`), resulting in JSON parsing errors.

## 1.10.0

#### 💥 Breaking

> These changes are fixing edge cases that should not have been allowed, but may break existing
> repos. If these changes become troublesome, we'll revert.

- Tasks that configure the same outputs will now error. This change was made as multiple tasks
  writing to the same output location will cause caching and hydration issues.
- If a dependency of a task failed to run or was skipped, then the parent task will now be skipped.

#### 🚀 Updates

- Added support for `MOON_BASE` and `MOON_HEAD` environment variables.
  - Will be used when diffing across branches or commits.
  - Works for both `moon ci` and `moon run`.
- Added `deno.bins` setting to `.moon/toolchain.yml`.
- Added `hasher.ignorePatterns` and `hasher.ignoreMissingPatterns` settings to
  `.moon/workspace.yml`.
- Updated `moon ci` to include a summary of all failed actions.
- Updated `moon run` to compare against the previous commit when running on the default branch and
  using `--remote`.
- Updated `rust.bins` in `.moon/toolchain.yml` to support an object for each bin entry.
  - Can denote bins as CI or local only.
  - Can force install bins.
- Updated the run report to include stderr/stdout for all attempts.

#### 🐞 Fixes

- Fixed an issue where failed target run attempts would not appear in the run report.

#### 📚 Documentation

- Added a new in-depth "Debugging a task" guide.

#### ⚙️ Internal

- Updated to proto v0.12.
- Modernized the code generator and project constraints implementation.
- Renamed runfile to snapshot throughout.

## 1.9.2

#### 🐞 Fixes

- Fixed a panic when attempting to execute an npm package who's binary is purely Bash.

## 1.9.1

#### 🐞 Fixes

- Fixed a panic when parsing the output of `git --version`.

## 1.9.0

#### 🚀 Updates

- Added VCS hooks management support.
  - Added `vcs.hooks` and `vcs.syncHooks` settings to `.moon/workspace.yml`.
  - Added `moon sync hooks` command.
- Added `--clean` and `--force` flags to `moon sync codeowners` command.
- Updated `moon init` to:
  - Detect an applicable VCS provider and set the `vcs.provider` setting.
  - Convert a detected tool version to a fully-qualified semantic version.
- **Node.js**
  - Moved syncing logic from `InstallNodeDeps` action to `SetupNodeTool` action. This includes
    syncing `packageManager`, `engines`, and version files. This should feel more natural.

#### 🐞 Fixes

- Fixed an issue where task hashes would be different between Windows and Unix machines.
  - Root cause is that arguments would use different path separators.
- Fixed an issue where `dev`, `start`, or `serve` tasks would not always be marked as `local`.
- Fixed an issue where inherited tasks parameters (inputs, deps, etc) would sometimes be lost based
  on the merge strategy.
- Fixed an issue with dependency graph cycle detection.

#### ⚙️ Internal

- Updated to proto v0.11.
- Dropped SVN support since it was never finished and doesn't work.
- Improved VCS file handling, caching, and performance.

## 1.8.3

#### 🐞 Fixes

- Fixed an issue where command line arguments were incorrectly escaped in Bash shells.

## 1.8.2

#### 🐞 Fixes

- Updated `CODEOWNERS` to take `.editorconfig` into account when generating.
- Fixed an issue where `git` branch commands would fail on <= v2.22.
- Fixed an issue where disabling moon's cache would not disable proto's cache.

## 1.8.1

#### 🐞 Fixes

- Fixed an issue where failed processes would not bubble up the original error.
- Fixed TypeScript type issues in `@moonrepo/types`.
- Fixed JSON schema issues.

#### ⚙️ Internal

- Updated to proto v0.10.5.

## 1.8.0

#### 🚀 Updates

- Added code owners (`CODEOWNERS`) support.
  - Added `owners` setting to `moon.yml`.
  - Added `codeowners` setting to `.moon/workspace.yml`.
  - Added `moon sync codeowners` command.
- Added `vcs.provider` setting to `.moon/workspace.yml`.
- Added a new action to the graph, `SyncWorkspace`, that'll be used for workspace-level checks.
- Added `workspace.syncing` and `workspace.synced` webhooks.
- Added `MOON_OUTPUT_STYLE` and `MOON_RETRY_COUNT` environment variables.
- **Rust**
  - Improved Cargo workspace root and members detection.

#### ⚙️ Internal

- Deprecated the `moon sync` command, use `moon sync projects` instead.
- Refactored task inputs, outputs, and file groups to be more accurate.
- Updated Rust to v1.70.

## 1.7.3

#### 🐞 Fixes

- Fixed an issue where glob task outputs were not invalidating a previous build.
- Fixed an issue where changing inputs would not mark a task as affected, when a moon workspace is
  nested within a repository.
- Improved handling of ctrl+c signal detection and shutting down processes.

## 1.7.2

#### 🐞 Fixes

- Node.js
  - Fixed an issue where some workers/packages would fail while inheriting parent args.
- Rust
  - Fixed an issue where `cargo generate-lockfile` would run in the wrong directory.

## 1.7.1

#### 🐞 Fixes

- Fixed some configuration bugs.
- Fixed initial bootstrap log messages not being logged.
- Fixed an issue where hydrated caches would be partially written.

## 1.7.0

#### 🚀 Updates

- Rewrote configuration from the ground-up:
  - Strict parsing to bubble up typos, invalid nesting, and more.
  - Recursive merging and validation.
  - And many more improvements.
- Rewrote error handling and rendering.
  - Improved error messages.
  - Added custom error messages for certain situations.
- Added support for npm lockfile v3 format.

#### 🐞 Fixes

- Fixed an issue where colors were not being forced when passing `--color`.
- Fixed an issue where `--log` or `MOON_LOG` would error when running nested `moon` commands.

#### ⚙️ Internal

- Updated to proto v0.10.
- Updated Cargo dependencies.

## 1.6.1

#### 🐞 Fixes

- Fixed poor argument parsing of command line operators like `;`, `&&`, etc.

## 1.6.0

#### 🚀 Updates

- Added support for persistent tasks.
  - Added `persistent` task option to `moon.yml` (is also set via `local`).
  - Persistent tasks _run last_ in the dependency graph.
- Updated long running processes to log a checkpoint indicating it's still running.
- Updated task `platform` detection to only use the platform if the toolchain language is enabled.
- Started migration to a newer/better logging implementation.

#### 🐞 Fixes

- Fixed an issue where a task would panic for missing outputs.

#### ⚙️ Internal

- Reworked file groups to use workspace relative paths, instead of project relative.
- Reworked processes to better handle command line arguments, shells, and piped stdin input.

## 1.5.1

#### 🐞 Fixes

- Fixed an issue where tasks would run in CI even though `runInCI` was false.
- Fixed an issue where npm, pnpm, and yarn shims were not being used from proto.

## 1.5.0

#### 🚀 Updates

- Added Rust tier 2 and 3 language support!
  - Added `rust` as a supported `platform` variant.
  - Added `rust` setting to `.moon/toolchain.yml`.
  - Added `toolchain.rust` setting to `moon.yml`.
  - Added support for `rust` setting in `.prototools`.
  - Updated `moon init` and `moon bin` commands to support Rust.
  - Updated `moon docker scaffold` command to scaffold Cargo files.
  - Updated `moon docker prune` command to delete the `target` directory.

#### 🐞 Fixes

- Fixed an issue where task type was `run` when it should be `test`.

#### ⚙️ Internal

- Reworked `moon init --yes` to not enable all tools, and instead enable based on file detection.
- Cleaned up `moon init` templates. Will no longer scaffold `.moon/tasks.yml`.

## 1.4.0

#### 🚀 Updates

- Added a new target scope for tags, `#tag:task`, which will run a task for all projects with the
  given tag.
- Updated `moon query projects` and `moon query tasks` to support MQL for filtering results.
- Deprecated `node.aliasPackageNames` setting. Aliases will always be loaded now.

#### ⚙️ Internal

- Upgraded to proto v0.8.
- Updated JSON schemas with missing fields.
- Rewrote ID handling for future features.

## 1.3.2

#### 🐞 Fixes

- Fixed an issue where a `pnpm-lock.yaml` with no packages would fail to parse.

## 1.3.1

#### 🐞 Fixes

- Fixed a few issues during input hashing:
  - Would attempt to include deleted files from `git status`, which would log a warning.
  - Would attempt to hash directories for root-level projects, which would log a warning.

#### ⚙️ Internal

- Upgraded to proto v0.7.2.

## 1.3.0

#### 🚀 Updates

- Introducing MQL, a custom query language for running advanced filters on the project graph.
- Added a `--query` option to the `moon run` command, allowing for advanced targeting.
- Updated config loading to be strict and error on unknown fields for non-root fields.

#### 🐞 Fixes

- Fixed an issue where proto would fail to parse `manifest.json`.

#### ⚙️ Internal

- Updated Rust to v1.69.
- Upgraded to proto v0.7.
- Improved accuracy of our globbing utilities, especially around dotfiles/dotfolders.

## 1.2.2

#### 🚀 Updates

- Added `node_modules/.bin/moon` as another lookup location for the `moon` binary when running
  globally.

#### 🐞 Fixes

- Fixed an issue where running tasks were not killed, resulting in background zombie processes.
- Fixed a few version comparisons between Yarn legacy and berry.
- Updated dependency deduping to not run if the manager version is unknown.

## 1.2.1

#### 🐞 Fixes

- Fixed an issue where `$projectAlias` token was not substituting correctly.

## 1.2.0

#### 🚀 Updates

- Added task inheritance based on tags in the form of `.moon/tasks/tag-<name>.yml`.

#### 🐞 Fixes

- Fixed an issue where setting `MOON_COLOR` would fail validation.

#### ⚙️ Internal

- Upgraded to proto v0.6.
- Improvements to file system operations.
- Minor improvements to performance.

## 1.1.1

#### 🐞 Fixes

- Fixed an issue where token function resolving would cause massive performance degradation.

## 1.1.0

#### 🚀 Updates

- Added token variable substitution support for task `command`s.
- Added a `moon task` command, for viewing resolved information about a task.
- Updated `moon run` to be able to run tasks in the closest project based on current working
  directory.
- Updated `noop` tasks to be cacheable, so that they can be used for cache hit early returns.

#### ⚙️ Internal

- Upgraded to proto v0.5.
- Support pnpm v8's new lockfile format.
- Better handling for task's that execute the `moon` binary.

## 1.0.3

#### 🚀 Updates

- Added `hasher.batchSize` to control the number of files to be hashed per batch.
- Updated new version checks to include an optional message.

#### 🐞 Fixes

- Fixed an issue where non-input matching files were being passed to `git hash-object` during the
  inputs collection process. For large projects, you'll see improved performance.
- Fixed an issue where root-level input globs were not matching correctly when `hasher.walkStrategy`
  was "vcs".
- Fixed a deadlock where some concurrent tasks via a parent `noop` task would not start or run in
  parallel.

#### ⚙️ Internal

- Upgraded to proto v0.4.
- Switched to a semaphore for restricting task concurrency.

## 1.0.2

#### 🐞 Fixes

- Fixed an issue where `moon run` or `moon check` would hang when not running in a workspace.
- Fixed an issue where workspace root finding will locate `~/.moon`.

## 1.0.1

#### 🐞 Fixes

- Updated `envFile` to log a warning instead of triggering an error when `.env.` is missing.
- Updated `envFile` to support workspace relative paths when prefixed with `/`.
- Fixed an issue where `.moon/tasks/*.yml` were not scaffolded into `Dockerfile`s.
- Fixed an issue where a CI environment wasn't detected for some CI providers.
- Fixed a project cache issue when running tasks inside and outside of a container.

## 1.0.0

#### 💥 Breaking

- Updated the installer scripts and the `moon upgrade` command to install the `moon` binary to
  `~/.moon/bin`.
- Removed Homebrew support.

#### 🚀 Updates

- Added a `constraints` setting to `.moon/workspace.yml`, allowing for project/dep relationships to
  be enforced.
- Added a `hasher.warnOnMissingInputs` setting to `.moon/workspace.yml`.
- Added a `shell` task option to `moon.yml` that will wrap system tasks in a shell.
- Added a `tags` setting to `moon.yml` for project categorization.
- Added a `--tags` option to the `moon query projects` command.
- Added a `telemetry` setting to `.moon/workspace.yml`.
- Added 5 new token variables: `$projectAlias`, `$date`, `$time`, `$datetime`, and `$timestamp`.
- Updated task `env` and `.env` files to support variable substitution using `${VAR_NAME}` syntax.
- Updated system tasks to now execute within a shell.

#### 🐞 Fixes

- Reworked how task inputs are resolved when empty `[]` is configured, and all `**/*` is inherited.

#### ⚙️ Internal

- Updated the new version check to only run on the `check`, `ci`, `run`, and `sync` commands.
- Will now detect 16 additional CI environments: Agola, AppCenter, Appcircle, Azure, Bamboo,
  Bitrise, Buddy, Cirrus, Codemagic, Heroku, Jenkins, Jenkins X, Netlify, TeamCity, Vela,
  Woodpecker.
- Will now attempt to detect CD environments for more accurate metrics.
- We now create a [cache directory tag](https://bford.info/cachedir) in `.moon/cache`.<|MERGE_RESOLUTION|>--- conflicted
+++ resolved
@@ -2,14 +2,6 @@
 
 ## Unreleased
 
-<<<<<<< HEAD
-- Added Python tier 3 support.
-  - Will download and install Python into the toolchain when a `version` is configured.
-  - Will parse the `requirements.txt` to resolve and install dependencies.
-  - Added a `python.version` setting to `.moon/toolchain.yml`.
-  - Added a `toolchain.python` setting to `moon.yml`.
-  - Updated `moon bin` commands to support Python.
-=======
 #### 💥 Breaking
 
 - If you renamed a project using the `id` setting in `moon.yml`, you can no longer reference that
@@ -21,7 +13,6 @@
 - Resolved the `disallowRunInCiMismatch` experiment and you can no longer have a CI based task
   depend on a non-CI based task.
 - Added a new task graph, that enables new granular based functionality for task related features.
->>>>>>> 796423da
 
 ## 1.29.4
 
